/*
 * MMX optimized DSP utils
 * Copyright (c) 2000, 2001 Fabrice Bellard
 * Copyright (c) 2002-2004 Michael Niedermayer <michaelni@gmx.at>
 *
 * This file is part of FFmpeg.
 *
 * FFmpeg is free software; you can redistribute it and/or
 * modify it under the terms of the GNU Lesser General Public
 * License as published by the Free Software Foundation; either
 * version 2.1 of the License, or (at your option) any later version.
 *
 * FFmpeg is distributed in the hope that it will be useful,
 * but WITHOUT ANY WARRANTY; without even the implied warranty of
 * MERCHANTABILITY or FITNESS FOR A PARTICULAR PURPOSE.  See the GNU
 * Lesser General Public License for more details.
 *
 * You should have received a copy of the GNU Lesser General Public
 * License along with FFmpeg; if not, write to the Free Software
 * Foundation, Inc., 51 Franklin Street, Fifth Floor, Boston, MA 02110-1301 USA
 *
 * MMX optimization by Nick Kurshev <nickols_k@mail.ru>
 */

#include "config.h"
#include "libavutil/avassert.h"
#include "libavutil/cpu.h"
#include "libavutil/x86/asm.h"
#include "libavcodec/pixels.h"
#include "libavcodec/videodsp.h"
#include "dsputil_x86.h"
#include "inline_asm.h"

#if HAVE_INLINE_ASM

void ff_put_pixels_clamped_mmx(const int16_t *block, uint8_t *pixels,
                               int line_size)
{
    const int16_t *p;
    uint8_t *pix;

    /* read the pixels */
    p   = block;
    pix = pixels;
    /* unrolled loop */
    __asm__ volatile (
        "movq      (%3), %%mm0          \n\t"
        "movq     8(%3), %%mm1          \n\t"
        "movq    16(%3), %%mm2          \n\t"
        "movq    24(%3), %%mm3          \n\t"
        "movq    32(%3), %%mm4          \n\t"
        "movq    40(%3), %%mm5          \n\t"
        "movq    48(%3), %%mm6          \n\t"
        "movq    56(%3), %%mm7          \n\t"
        "packuswb %%mm1, %%mm0          \n\t"
        "packuswb %%mm3, %%mm2          \n\t"
        "packuswb %%mm5, %%mm4          \n\t"
        "packuswb %%mm7, %%mm6          \n\t"
        "movq     %%mm0, (%0)           \n\t"
        "movq     %%mm2, (%0, %1)       \n\t"
        "movq     %%mm4, (%0, %1, 2)    \n\t"
        "movq     %%mm6, (%0, %2)       \n\t"
        :: "r" (pix), "r" ((x86_reg) line_size), "r" ((x86_reg) line_size * 3),
           "r" (p)
        : "memory");
    pix += line_size * 4;
    p   += 32;

    // if here would be an exact copy of the code above
    // compiler would generate some very strange code
    // thus using "r"
    __asm__ volatile (
        "movq       (%3), %%mm0         \n\t"
        "movq      8(%3), %%mm1         \n\t"
        "movq     16(%3), %%mm2         \n\t"
        "movq     24(%3), %%mm3         \n\t"
        "movq     32(%3), %%mm4         \n\t"
        "movq     40(%3), %%mm5         \n\t"
        "movq     48(%3), %%mm6         \n\t"
        "movq     56(%3), %%mm7         \n\t"
        "packuswb  %%mm1, %%mm0         \n\t"
        "packuswb  %%mm3, %%mm2         \n\t"
        "packuswb  %%mm5, %%mm4         \n\t"
        "packuswb  %%mm7, %%mm6         \n\t"
        "movq      %%mm0, (%0)          \n\t"
        "movq      %%mm2, (%0, %1)      \n\t"
        "movq      %%mm4, (%0, %1, 2)   \n\t"
        "movq      %%mm6, (%0, %2)      \n\t"
        :: "r" (pix), "r" ((x86_reg) line_size), "r" ((x86_reg) line_size * 3),
           "r" (p)
        : "memory");
}

void ff_add_pixels_clamped_mmx(const int16_t *block, uint8_t *pixels,
                               int line_size)
{
    const int16_t *p;
    uint8_t *pix;
    int i;

    /* read the pixels */
    p   = block;
    pix = pixels;
    MOVQ_ZERO(mm7);
    i = 4;
    do {
        __asm__ volatile (
            "movq        (%2), %%mm0    \n\t"
            "movq       8(%2), %%mm1    \n\t"
            "movq      16(%2), %%mm2    \n\t"
            "movq      24(%2), %%mm3    \n\t"
            "movq          %0, %%mm4    \n\t"
            "movq          %1, %%mm6    \n\t"
            "movq       %%mm4, %%mm5    \n\t"
            "punpcklbw  %%mm7, %%mm4    \n\t"
            "punpckhbw  %%mm7, %%mm5    \n\t"
            "paddsw     %%mm4, %%mm0    \n\t"
            "paddsw     %%mm5, %%mm1    \n\t"
            "movq       %%mm6, %%mm5    \n\t"
            "punpcklbw  %%mm7, %%mm6    \n\t"
            "punpckhbw  %%mm7, %%mm5    \n\t"
            "paddsw     %%mm6, %%mm2    \n\t"
            "paddsw     %%mm5, %%mm3    \n\t"
            "packuswb   %%mm1, %%mm0    \n\t"
            "packuswb   %%mm3, %%mm2    \n\t"
            "movq       %%mm0, %0       \n\t"
            "movq       %%mm2, %1       \n\t"
            : "+m" (*pix), "+m" (*(pix + line_size))
            : "r" (p)
            : "memory");
        pix += line_size * 2;
        p   += 16;
    } while (--i);
}

/* Draw the edges of width 'w' of an image of size width, height
 * this MMX version can only handle w == 8 || w == 16. */
void ff_draw_edges_mmx(uint8_t *buf, int wrap, int width, int height,
                       int w, int h, int sides)
{
    uint8_t *ptr, *last_line;
    int i;

    last_line = buf + (height - 1) * wrap;
    /* left and right */
    ptr = buf;
    if (w == 8) {
        __asm__ volatile (
            "1:                             \n\t"
            "movd            (%0), %%mm0    \n\t"
            "punpcklbw      %%mm0, %%mm0    \n\t"
            "punpcklwd      %%mm0, %%mm0    \n\t"
            "punpckldq      %%mm0, %%mm0    \n\t"
            "movq           %%mm0, -8(%0)   \n\t"
            "movq      -8(%0, %2), %%mm1    \n\t"
            "punpckhbw      %%mm1, %%mm1    \n\t"
            "punpckhwd      %%mm1, %%mm1    \n\t"
            "punpckhdq      %%mm1, %%mm1    \n\t"
            "movq           %%mm1, (%0, %2) \n\t"
            "add               %1, %0       \n\t"
            "cmp               %3, %0       \n\t"
            "jb                1b           \n\t"
            : "+r" (ptr)
            : "r" ((x86_reg) wrap), "r" ((x86_reg) width),
              "r" (ptr + wrap * height));
    } else if (w == 16) {
        __asm__ volatile (
            "1:                                 \n\t"
            "movd            (%0), %%mm0        \n\t"
            "punpcklbw      %%mm0, %%mm0        \n\t"
            "punpcklwd      %%mm0, %%mm0        \n\t"
            "punpckldq      %%mm0, %%mm0        \n\t"
            "movq           %%mm0, -8(%0)       \n\t"
            "movq           %%mm0, -16(%0)      \n\t"
            "movq      -8(%0, %2), %%mm1        \n\t"
            "punpckhbw      %%mm1, %%mm1        \n\t"
            "punpckhwd      %%mm1, %%mm1        \n\t"
            "punpckhdq      %%mm1, %%mm1        \n\t"
            "movq           %%mm1,  (%0, %2)    \n\t"
            "movq           %%mm1, 8(%0, %2)    \n\t"
            "add               %1, %0           \n\t"
            "cmp               %3, %0           \n\t"
            "jb                1b               \n\t"
            : "+r"(ptr)
            : "r"((x86_reg)wrap), "r"((x86_reg)width), "r"(ptr + wrap * height)
            );
    } else {
        av_assert1(w == 4);
        __asm__ volatile (
            "1:                             \n\t"
            "movd            (%0), %%mm0    \n\t"
            "punpcklbw      %%mm0, %%mm0    \n\t"
            "punpcklwd      %%mm0, %%mm0    \n\t"
            "movd           %%mm0, -4(%0)   \n\t"
            "movd      -4(%0, %2), %%mm1    \n\t"
            "punpcklbw      %%mm1, %%mm1    \n\t"
            "punpckhwd      %%mm1, %%mm1    \n\t"
            "punpckhdq      %%mm1, %%mm1    \n\t"
            "movd           %%mm1, (%0, %2) \n\t"
            "add               %1, %0       \n\t"
            "cmp               %3, %0       \n\t"
            "jb                1b           \n\t"
            : "+r" (ptr)
            : "r" ((x86_reg) wrap), "r" ((x86_reg) width),
              "r" (ptr + wrap * height));
    }

    /* top and bottom (and hopefully also the corners) */
    if (sides & EDGE_TOP) {
        for (i = 0; i < h; i += 4) {
            ptr = buf - (i + 1) * wrap - w;
            __asm__ volatile (
                "1:                             \n\t"
                "movq (%1, %0), %%mm0           \n\t"
                "movq    %%mm0, (%0)            \n\t"
                "movq    %%mm0, (%0, %2)        \n\t"
                "movq    %%mm0, (%0, %2, 2)     \n\t"
                "movq    %%mm0, (%0, %3)        \n\t"
                "add        $8, %0              \n\t"
                "cmp        %4, %0              \n\t"
                "jb         1b                  \n\t"
                : "+r" (ptr)
                : "r" ((x86_reg) buf - (x86_reg) ptr - w),
                  "r" ((x86_reg) - wrap), "r" ((x86_reg) - wrap * 3),
                  "r" (ptr + width + 2 * w));
        }
    }

    if (sides & EDGE_BOTTOM) {
        for (i = 0; i < h; i += 4) {
            ptr = last_line + (i + 1) * wrap - w;
            __asm__ volatile (
                "1:                             \n\t"
                "movq (%1, %0), %%mm0           \n\t"
                "movq    %%mm0, (%0)            \n\t"
                "movq    %%mm0, (%0, %2)        \n\t"
                "movq    %%mm0, (%0, %2, 2)     \n\t"
                "movq    %%mm0, (%0, %3)        \n\t"
                "add        $8, %0              \n\t"
                "cmp        %4, %0              \n\t"
                "jb         1b                  \n\t"
                : "+r" (ptr)
                : "r" ((x86_reg) last_line - (x86_reg) ptr - w),
                  "r" ((x86_reg) wrap), "r" ((x86_reg) wrap * 3),
                  "r" (ptr + width + 2 * w));
        }
    }
}

<<<<<<< HEAD
#if CONFIG_VIDEODSP
void ff_gmc_mmx(uint8_t *dst, uint8_t *src,
                int stride, int h, int ox, int oy,
                int dxx, int dxy, int dyx, int dyy,
                int shift, int r, int width, int height)
{
    const int w    = 8;
    const int ix   = ox  >> (16 + shift);
    const int iy   = oy  >> (16 + shift);
    const int oxs  = ox  >> 4;
    const int oys  = oy  >> 4;
    const int dxxs = dxx >> 4;
    const int dxys = dxy >> 4;
    const int dyxs = dyx >> 4;
    const int dyys = dyy >> 4;
    const uint16_t r4[4]   = { r, r, r, r };
    const uint16_t dxy4[4] = { dxys, dxys, dxys, dxys };
    const uint16_t dyy4[4] = { dyys, dyys, dyys, dyys };
    const uint64_t shift2  = 2 * shift;
#define MAX_STRIDE 4096U
#define MAX_H 8U
    uint8_t edge_buf[(MAX_H + 1) * MAX_STRIDE];
    int x, y;

    const int dxw = (dxx - (1 << (16 + shift))) * (w - 1);
    const int dyh = (dyy - (1 << (16 + shift))) * (h - 1);
    const int dxh = dxy * (h - 1);
    const int dyw = dyx * (w - 1);
    int need_emu  =  (unsigned) ix >= width  - w ||
                     (unsigned) iy >= height - h;

    if ( // non-constant fullpel offset (3% of blocks)
        ((ox ^ (ox + dxw)) | (ox ^ (ox + dxh)) | (ox ^ (ox + dxw + dxh)) |
         (oy ^ (oy + dyw)) | (oy ^ (oy + dyh)) | (oy ^ (oy + dyw + dyh))) >> (16 + shift) ||
        // uses more than 16 bits of subpel mv (only at huge resolution)
        (dxx | dxy | dyx | dyy) & 15 ||
        (need_emu && (h > MAX_H || stride > MAX_STRIDE))) {
        // FIXME could still use mmx for some of the rows
        ff_gmc_c(dst, src, stride, h, ox, oy, dxx, dxy, dyx, dyy,
                 shift, r, width, height);
        return;
    }

    src += ix + iy * stride;
    if (need_emu) {
        ff_emulated_edge_mc_8(edge_buf, src, stride, stride, w + 1, h + 1, ix, iy, width, height);
        src = edge_buf;
    }

    __asm__ volatile (
        "movd         %0, %%mm6         \n\t"
        "pxor      %%mm7, %%mm7         \n\t"
        "punpcklwd %%mm6, %%mm6         \n\t"
        "punpcklwd %%mm6, %%mm6         \n\t"
        :: "r" (1 << shift));

    for (x = 0; x < w; x += 4) {
        uint16_t dx4[4] = { oxs - dxys + dxxs * (x + 0),
                            oxs - dxys + dxxs * (x + 1),
                            oxs - dxys + dxxs * (x + 2),
                            oxs - dxys + dxxs * (x + 3) };
        uint16_t dy4[4] = { oys - dyys + dyxs * (x + 0),
                            oys - dyys + dyxs * (x + 1),
                            oys - dyys + dyxs * (x + 2),
                            oys - dyys + dyxs * (x + 3) };

        for (y = 0; y < h; y++) {
            __asm__ volatile (
                "movq      %0, %%mm4    \n\t"
                "movq      %1, %%mm5    \n\t"
                "paddw     %2, %%mm4    \n\t"
                "paddw     %3, %%mm5    \n\t"
                "movq   %%mm4, %0       \n\t"
                "movq   %%mm5, %1       \n\t"
                "psrlw    $12, %%mm4    \n\t"
                "psrlw    $12, %%mm5    \n\t"
                : "+m" (*dx4), "+m" (*dy4)
                : "m" (*dxy4), "m" (*dyy4));

            __asm__ volatile (
                "movq      %%mm6, %%mm2 \n\t"
                "movq      %%mm6, %%mm1 \n\t"
                "psubw     %%mm4, %%mm2 \n\t"
                "psubw     %%mm5, %%mm1 \n\t"
                "movq      %%mm2, %%mm0 \n\t"
                "movq      %%mm4, %%mm3 \n\t"
                "pmullw    %%mm1, %%mm0 \n\t" // (s - dx) * (s - dy)
                "pmullw    %%mm5, %%mm3 \n\t" // dx * dy
                "pmullw    %%mm5, %%mm2 \n\t" // (s - dx) * dy
                "pmullw    %%mm4, %%mm1 \n\t" // dx * (s - dy)

                "movd         %4, %%mm5 \n\t"
                "movd         %3, %%mm4 \n\t"
                "punpcklbw %%mm7, %%mm5 \n\t"
                "punpcklbw %%mm7, %%mm4 \n\t"
                "pmullw    %%mm5, %%mm3 \n\t" // src[1, 1] * dx * dy
                "pmullw    %%mm4, %%mm2 \n\t" // src[0, 1] * (s - dx) * dy

                "movd         %2, %%mm5 \n\t"
                "movd         %1, %%mm4 \n\t"
                "punpcklbw %%mm7, %%mm5 \n\t"
                "punpcklbw %%mm7, %%mm4 \n\t"
                "pmullw    %%mm5, %%mm1 \n\t" // src[1, 0] * dx * (s - dy)
                "pmullw    %%mm4, %%mm0 \n\t" // src[0, 0] * (s - dx) * (s - dy)
                "paddw        %5, %%mm1 \n\t"
                "paddw     %%mm3, %%mm2 \n\t"
                "paddw     %%mm1, %%mm0 \n\t"
                "paddw     %%mm2, %%mm0 \n\t"

                "psrlw        %6, %%mm0 \n\t"
                "packuswb  %%mm0, %%mm0 \n\t"
                "movd      %%mm0, %0    \n\t"

                : "=m" (dst[x + y * stride])
                : "m" (src[0]), "m" (src[1]),
                  "m" (src[stride]), "m" (src[stride + 1]),
                  "m" (*r4), "m" (shift2));
            src += stride;
        }
        src += 4 - h * stride;
    }
}
#endif
=======
>>>>>>> fab9df63
#endif /* HAVE_INLINE_ASM */<|MERGE_RESOLUTION|>--- conflicted
+++ resolved
@@ -247,130 +247,4 @@
     }
 }
 
-<<<<<<< HEAD
-#if CONFIG_VIDEODSP
-void ff_gmc_mmx(uint8_t *dst, uint8_t *src,
-                int stride, int h, int ox, int oy,
-                int dxx, int dxy, int dyx, int dyy,
-                int shift, int r, int width, int height)
-{
-    const int w    = 8;
-    const int ix   = ox  >> (16 + shift);
-    const int iy   = oy  >> (16 + shift);
-    const int oxs  = ox  >> 4;
-    const int oys  = oy  >> 4;
-    const int dxxs = dxx >> 4;
-    const int dxys = dxy >> 4;
-    const int dyxs = dyx >> 4;
-    const int dyys = dyy >> 4;
-    const uint16_t r4[4]   = { r, r, r, r };
-    const uint16_t dxy4[4] = { dxys, dxys, dxys, dxys };
-    const uint16_t dyy4[4] = { dyys, dyys, dyys, dyys };
-    const uint64_t shift2  = 2 * shift;
-#define MAX_STRIDE 4096U
-#define MAX_H 8U
-    uint8_t edge_buf[(MAX_H + 1) * MAX_STRIDE];
-    int x, y;
-
-    const int dxw = (dxx - (1 << (16 + shift))) * (w - 1);
-    const int dyh = (dyy - (1 << (16 + shift))) * (h - 1);
-    const int dxh = dxy * (h - 1);
-    const int dyw = dyx * (w - 1);
-    int need_emu  =  (unsigned) ix >= width  - w ||
-                     (unsigned) iy >= height - h;
-
-    if ( // non-constant fullpel offset (3% of blocks)
-        ((ox ^ (ox + dxw)) | (ox ^ (ox + dxh)) | (ox ^ (ox + dxw + dxh)) |
-         (oy ^ (oy + dyw)) | (oy ^ (oy + dyh)) | (oy ^ (oy + dyw + dyh))) >> (16 + shift) ||
-        // uses more than 16 bits of subpel mv (only at huge resolution)
-        (dxx | dxy | dyx | dyy) & 15 ||
-        (need_emu && (h > MAX_H || stride > MAX_STRIDE))) {
-        // FIXME could still use mmx for some of the rows
-        ff_gmc_c(dst, src, stride, h, ox, oy, dxx, dxy, dyx, dyy,
-                 shift, r, width, height);
-        return;
-    }
-
-    src += ix + iy * stride;
-    if (need_emu) {
-        ff_emulated_edge_mc_8(edge_buf, src, stride, stride, w + 1, h + 1, ix, iy, width, height);
-        src = edge_buf;
-    }
-
-    __asm__ volatile (
-        "movd         %0, %%mm6         \n\t"
-        "pxor      %%mm7, %%mm7         \n\t"
-        "punpcklwd %%mm6, %%mm6         \n\t"
-        "punpcklwd %%mm6, %%mm6         \n\t"
-        :: "r" (1 << shift));
-
-    for (x = 0; x < w; x += 4) {
-        uint16_t dx4[4] = { oxs - dxys + dxxs * (x + 0),
-                            oxs - dxys + dxxs * (x + 1),
-                            oxs - dxys + dxxs * (x + 2),
-                            oxs - dxys + dxxs * (x + 3) };
-        uint16_t dy4[4] = { oys - dyys + dyxs * (x + 0),
-                            oys - dyys + dyxs * (x + 1),
-                            oys - dyys + dyxs * (x + 2),
-                            oys - dyys + dyxs * (x + 3) };
-
-        for (y = 0; y < h; y++) {
-            __asm__ volatile (
-                "movq      %0, %%mm4    \n\t"
-                "movq      %1, %%mm5    \n\t"
-                "paddw     %2, %%mm4    \n\t"
-                "paddw     %3, %%mm5    \n\t"
-                "movq   %%mm4, %0       \n\t"
-                "movq   %%mm5, %1       \n\t"
-                "psrlw    $12, %%mm4    \n\t"
-                "psrlw    $12, %%mm5    \n\t"
-                : "+m" (*dx4), "+m" (*dy4)
-                : "m" (*dxy4), "m" (*dyy4));
-
-            __asm__ volatile (
-                "movq      %%mm6, %%mm2 \n\t"
-                "movq      %%mm6, %%mm1 \n\t"
-                "psubw     %%mm4, %%mm2 \n\t"
-                "psubw     %%mm5, %%mm1 \n\t"
-                "movq      %%mm2, %%mm0 \n\t"
-                "movq      %%mm4, %%mm3 \n\t"
-                "pmullw    %%mm1, %%mm0 \n\t" // (s - dx) * (s - dy)
-                "pmullw    %%mm5, %%mm3 \n\t" // dx * dy
-                "pmullw    %%mm5, %%mm2 \n\t" // (s - dx) * dy
-                "pmullw    %%mm4, %%mm1 \n\t" // dx * (s - dy)
-
-                "movd         %4, %%mm5 \n\t"
-                "movd         %3, %%mm4 \n\t"
-                "punpcklbw %%mm7, %%mm5 \n\t"
-                "punpcklbw %%mm7, %%mm4 \n\t"
-                "pmullw    %%mm5, %%mm3 \n\t" // src[1, 1] * dx * dy
-                "pmullw    %%mm4, %%mm2 \n\t" // src[0, 1] * (s - dx) * dy
-
-                "movd         %2, %%mm5 \n\t"
-                "movd         %1, %%mm4 \n\t"
-                "punpcklbw %%mm7, %%mm5 \n\t"
-                "punpcklbw %%mm7, %%mm4 \n\t"
-                "pmullw    %%mm5, %%mm1 \n\t" // src[1, 0] * dx * (s - dy)
-                "pmullw    %%mm4, %%mm0 \n\t" // src[0, 0] * (s - dx) * (s - dy)
-                "paddw        %5, %%mm1 \n\t"
-                "paddw     %%mm3, %%mm2 \n\t"
-                "paddw     %%mm1, %%mm0 \n\t"
-                "paddw     %%mm2, %%mm0 \n\t"
-
-                "psrlw        %6, %%mm0 \n\t"
-                "packuswb  %%mm0, %%mm0 \n\t"
-                "movd      %%mm0, %0    \n\t"
-
-                : "=m" (dst[x + y * stride])
-                : "m" (src[0]), "m" (src[1]),
-                  "m" (src[stride]), "m" (src[stride + 1]),
-                  "m" (*r4), "m" (shift2));
-            src += stride;
-        }
-        src += 4 - h * stride;
-    }
-}
-#endif
-=======
->>>>>>> fab9df63
 #endif /* HAVE_INLINE_ASM */