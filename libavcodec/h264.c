/*
 * H.26L/H.264/AVC/JVT/14496-10/... decoder
 * Copyright (c) 2003 Michael Niedermayer <michaelni@gmx.at>
 *
 * This file is part of FFmpeg.
 *
 * FFmpeg is free software; you can redistribute it and/or
 * modify it under the terms of the GNU Lesser General Public
 * License as published by the Free Software Foundation; either
 * version 2.1 of the License, or (at your option) any later version.
 *
 * FFmpeg is distributed in the hope that it will be useful,
 * but WITHOUT ANY WARRANTY; without even the implied warranty of
 * MERCHANTABILITY or FITNESS FOR A PARTICULAR PURPOSE.  See the GNU
 * Lesser General Public License for more details.
 *
 * You should have received a copy of the GNU Lesser General Public
 * License along with FFmpeg; if not, write to the Free Software
 * Foundation, Inc., 51 Franklin Street, Fifth Floor, Boston, MA 02110-1301 USA
 */

/**
 * @file
 * H.264 / AVC / MPEG4 part10 codec.
 * @author Michael Niedermayer <michaelni@gmx.at>
 */

#define UNCHECKED_BITSTREAM_READER 1

#include "libavutil/avassert.h"
#include "libavutil/display.h"
#include "libavutil/imgutils.h"
#include "libavutil/opt.h"
#include "libavutil/stereo3d.h"
#include "libavutil/timer.h"
#include "internal.h"
#include "cabac.h"
#include "cabac_functions.h"
#include "error_resilience.h"
#include "avcodec.h"
#include "h264.h"
#include "h264data.h"
#include "h264chroma.h"
#include "h264_mvpred.h"
#include "golomb.h"
#include "mathops.h"
#include "me_cmp.h"
#include "mpegutils.h"
#include "rectangle.h"
#include "svq3.h"
#include "thread.h"
#include "vdpau_internal.h"

#include <assert.h>

const uint16_t ff_h264_mb_sizes[4] = { 256, 384, 512, 768 };

int avpriv_h264_has_num_reorder_frames(AVCodecContext *avctx)
{
    H264Context *h = avctx->priv_data;
    return h ? h->sps.num_reorder_frames : 0;
}

static void h264_er_decode_mb(void *opaque, int ref, int mv_dir, int mv_type,
                              int (*mv)[2][4][2],
                              int mb_x, int mb_y, int mb_intra, int mb_skipped)
{
    H264Context *h = opaque;

    h->mb_x  = mb_x;
    h->mb_y  = mb_y;
    h->mb_xy = mb_x + mb_y * h->mb_stride;
    memset(h->non_zero_count_cache, 0, sizeof(h->non_zero_count_cache));
    av_assert1(ref >= 0);
    /* FIXME: It is possible albeit uncommon that slice references
     * differ between slices. We take the easy approach and ignore
     * it for now. If this turns out to have any relevance in
     * practice then correct remapping should be added. */
    if (ref >= h->ref_count[0])
        ref = 0;
    if (!h->ref_list[0][ref].f.data[0]) {
        av_log(h->avctx, AV_LOG_DEBUG, "Reference not available for error concealing\n");
        ref = 0;
    }
    if ((h->ref_list[0][ref].reference&3) != 3) {
        av_log(h->avctx, AV_LOG_DEBUG, "Reference invalid\n");
        return;
    }
    fill_rectangle(&h->cur_pic.ref_index[0][4 * h->mb_xy],
                   2, 2, 2, ref, 1);
    fill_rectangle(&h->ref_cache[0][scan8[0]], 4, 4, 8, ref, 1);
    fill_rectangle(h->mv_cache[0][scan8[0]], 4, 4, 8,
                   pack16to32((*mv)[0][0][0], (*mv)[0][0][1]), 4);
    h->mb_mbaff =
    h->mb_field_decoding_flag = 0;
    ff_h264_hl_decode_mb(h);
}

void ff_h264_draw_horiz_band(H264Context *h, int y, int height)
{
    AVCodecContext *avctx = h->avctx;
    AVFrame *cur  = &h->cur_pic.f;
    AVFrame *last = h->ref_list[0][0].f.data[0] ? &h->ref_list[0][0].f : NULL;
    const AVPixFmtDescriptor *desc = av_pix_fmt_desc_get(avctx->pix_fmt);
    int vshift = desc->log2_chroma_h;
    const int field_pic = h->picture_structure != PICT_FRAME;
    if (field_pic) {
        height <<= 1;
        y      <<= 1;
    }

    height = FFMIN(height, avctx->height - y);

    if (field_pic && h->first_field && !(avctx->slice_flags & SLICE_FLAG_ALLOW_FIELD))
        return;

    if (avctx->draw_horiz_band) {
        AVFrame *src;
        int offset[AV_NUM_DATA_POINTERS];
        int i;

        if (cur->pict_type == AV_PICTURE_TYPE_B || h->low_delay ||
            (avctx->slice_flags & SLICE_FLAG_CODED_ORDER))
            src = cur;
        else if (last)
            src = last;
        else
            return;

        offset[0] = y * src->linesize[0];
        offset[1] =
        offset[2] = (y >> vshift) * src->linesize[1];
        for (i = 3; i < AV_NUM_DATA_POINTERS; i++)
            offset[i] = 0;

        emms_c();

        avctx->draw_horiz_band(avctx, src, offset,
                               y, h->picture_structure, height);
    }
}

/**
 * Check if the top & left blocks are available if needed and
 * change the dc mode so it only uses the available blocks.
 */
int ff_h264_check_intra4x4_pred_mode(H264Context *h)
{
    static const int8_t top[12] = {
        -1, 0, LEFT_DC_PRED, -1, -1, -1, -1, -1, 0
    };
    static const int8_t left[12] = {
        0, -1, TOP_DC_PRED, 0, -1, -1, -1, 0, -1, DC_128_PRED
    };
    int i;

    if (!(h->top_samples_available & 0x8000)) {
        for (i = 0; i < 4; i++) {
            int status = top[h->intra4x4_pred_mode_cache[scan8[0] + i]];
            if (status < 0) {
                av_log(h->avctx, AV_LOG_ERROR,
                       "top block unavailable for requested intra4x4 mode %d at %d %d\n",
                       status, h->mb_x, h->mb_y);
                return AVERROR_INVALIDDATA;
            } else if (status) {
                h->intra4x4_pred_mode_cache[scan8[0] + i] = status;
            }
        }
    }

    if ((h->left_samples_available & 0x8888) != 0x8888) {
        static const int mask[4] = { 0x8000, 0x2000, 0x80, 0x20 };
        for (i = 0; i < 4; i++)
            if (!(h->left_samples_available & mask[i])) {
                int status = left[h->intra4x4_pred_mode_cache[scan8[0] + 8 * i]];
                if (status < 0) {
                    av_log(h->avctx, AV_LOG_ERROR,
                           "left block unavailable for requested intra4x4 mode %d at %d %d\n",
                           status, h->mb_x, h->mb_y);
                    return AVERROR_INVALIDDATA;
                } else if (status) {
                    h->intra4x4_pred_mode_cache[scan8[0] + 8 * i] = status;
                }
            }
    }

    return 0;
} // FIXME cleanup like ff_h264_check_intra_pred_mode

/**
 * Check if the top & left blocks are available if needed and
 * change the dc mode so it only uses the available blocks.
 */
int ff_h264_check_intra_pred_mode(H264Context *h, int mode, int is_chroma)
{
    static const int8_t top[4]  = { LEFT_DC_PRED8x8, 1, -1, -1 };
    static const int8_t left[5] = { TOP_DC_PRED8x8, -1,  2, -1, DC_128_PRED8x8 };

    if (mode > 3U) {
        av_log(h->avctx, AV_LOG_ERROR,
               "out of range intra chroma pred mode at %d %d\n",
               h->mb_x, h->mb_y);
        return AVERROR_INVALIDDATA;
    }

    if (!(h->top_samples_available & 0x8000)) {
        mode = top[mode];
        if (mode < 0) {
            av_log(h->avctx, AV_LOG_ERROR,
                   "top block unavailable for requested intra mode at %d %d\n",
                   h->mb_x, h->mb_y);
            return AVERROR_INVALIDDATA;
        }
    }

    if ((h->left_samples_available & 0x8080) != 0x8080) {
        mode = left[mode];
        if (mode < 0) {
            av_log(h->avctx, AV_LOG_ERROR,
                   "left block unavailable for requested intra mode at %d %d\n",
                   h->mb_x, h->mb_y);
            return AVERROR_INVALIDDATA;
        }
        if (is_chroma && (h->left_samples_available & 0x8080)) {
            // mad cow disease mode, aka MBAFF + constrained_intra_pred
            mode = ALZHEIMER_DC_L0T_PRED8x8 +
                   (!(h->left_samples_available & 0x8000)) +
                   2 * (mode == DC_128_PRED8x8);
        }
    }

    return mode;
}

const uint8_t *ff_h264_decode_nal(H264Context *h, const uint8_t *src,
                                  int *dst_length, int *consumed, int length)
{
    int i, si, di;
    uint8_t *dst;
    int bufidx;

    // src[0]&0x80; // forbidden bit
    h->nal_ref_idc   = src[0] >> 5;
    h->nal_unit_type = src[0] & 0x1F;

    src++;
    length--;

#define STARTCODE_TEST                                                  \
    if (i + 2 < length && src[i + 1] == 0 && src[i + 2] <= 3) {         \
        if (src[i + 2] != 3 && src[i + 2] != 0) {                       \
            /* startcode, so we must be past the end */                 \
            length = i;                                                 \
        }                                                               \
        break;                                                          \
    }

#if HAVE_FAST_UNALIGNED
#define FIND_FIRST_ZERO                                                 \
    if (i > 0 && !src[i])                                               \
        i--;                                                            \
    while (src[i])                                                      \
        i++

#if HAVE_FAST_64BIT
    for (i = 0; i + 1 < length; i += 9) {
        if (!((~AV_RN64A(src + i) &
               (AV_RN64A(src + i) - 0x0100010001000101ULL)) &
              0x8000800080008080ULL))
            continue;
        FIND_FIRST_ZERO;
        STARTCODE_TEST;
        i -= 7;
    }
#else
    for (i = 0; i + 1 < length; i += 5) {
        if (!((~AV_RN32A(src + i) &
               (AV_RN32A(src + i) - 0x01000101U)) &
              0x80008080U))
            continue;
        FIND_FIRST_ZERO;
        STARTCODE_TEST;
        i -= 3;
    }
#endif
#else
    for (i = 0; i + 1 < length; i += 2) {
        if (src[i])
            continue;
        if (i > 0 && src[i - 1] == 0)
            i--;
        STARTCODE_TEST;
    }
#endif

    // use second escape buffer for inter data
    bufidx = h->nal_unit_type == NAL_DPC ? 1 : 0;

    av_fast_padded_malloc(&h->rbsp_buffer[bufidx], &h->rbsp_buffer_size[bufidx], length+MAX_MBPAIR_SIZE);
    dst = h->rbsp_buffer[bufidx];

    if (!dst)
        return NULL;

    if(i>=length-1){ //no escaped 0
        *dst_length= length;
        *consumed= length+1; //+1 for the header
        if(h->avctx->flags2 & CODEC_FLAG2_FAST){
            return src;
        }else{
            memcpy(dst, src, length);
            return dst;
        }
    }

    memcpy(dst, src, i);
    si = di = i;
    while (si + 2 < length) {
        // remove escapes (very rare 1:2^22)
        if (src[si + 2] > 3) {
            dst[di++] = src[si++];
            dst[di++] = src[si++];
        } else if (src[si] == 0 && src[si + 1] == 0 && src[si + 2] != 0) {
            if (src[si + 2] == 3) { // escape
                dst[di++]  = 0;
                dst[di++]  = 0;
                si        += 3;
                continue;
            } else // next start code
                goto nsc;
        }

        dst[di++] = src[si++];
    }
    while (si < length)
        dst[di++] = src[si++];

nsc:
    memset(dst + di, 0, FF_INPUT_BUFFER_PADDING_SIZE);

    *dst_length = di;
    *consumed   = si + 1; // +1 for the header
    /* FIXME store exact number of bits in the getbitcontext
     * (it is needed for decoding) */
    return dst;
}

/**
 * Identify the exact end of the bitstream
 * @return the length of the trailing, or 0 if damaged
 */
static int decode_rbsp_trailing(H264Context *h, const uint8_t *src)
{
    int v = *src;
    int r;

    tprintf(h->avctx, "rbsp trailing %X\n", v);

    for (r = 1; r < 9; r++) {
        if (v & 1)
            return r;
        v >>= 1;
    }
    return 0;
}

void ff_h264_free_tables(H264Context *h, int free_rbsp)
{
    int i;
    H264Context *hx;

    av_freep(&h->intra4x4_pred_mode);
    av_freep(&h->chroma_pred_mode_table);
    av_freep(&h->cbp_table);
    av_freep(&h->mvd_table[0]);
    av_freep(&h->mvd_table[1]);
    av_freep(&h->direct_table);
    av_freep(&h->non_zero_count);
    av_freep(&h->slice_table_base);
    h->slice_table = NULL;
    av_freep(&h->list_counts);

    av_freep(&h->mb2b_xy);
    av_freep(&h->mb2br_xy);

    av_buffer_pool_uninit(&h->qscale_table_pool);
    av_buffer_pool_uninit(&h->mb_type_pool);
    av_buffer_pool_uninit(&h->motion_val_pool);
    av_buffer_pool_uninit(&h->ref_index_pool);

    if (free_rbsp && h->DPB) {
        for (i = 0; i < H264_MAX_PICTURE_COUNT; i++)
            ff_h264_unref_picture(h, &h->DPB[i]);
        av_freep(&h->DPB);
    } else if (h->DPB) {
        for (i = 0; i < H264_MAX_PICTURE_COUNT; i++)
            h->DPB[i].needs_realloc = 1;
    }

    h->cur_pic_ptr = NULL;

    for (i = 0; i < H264_MAX_THREADS; i++) {
        hx = h->thread_context[i];
        if (!hx)
            continue;
        av_freep(&hx->top_borders[1]);
        av_freep(&hx->top_borders[0]);
        av_freep(&hx->bipred_scratchpad);
        av_freep(&hx->edge_emu_buffer);
        av_freep(&hx->dc_val_base);
        av_freep(&hx->er.mb_index2xy);
        av_freep(&hx->er.error_status_table);
        av_freep(&hx->er.er_temp_buffer);
        av_freep(&hx->er.mbintra_table);
        av_freep(&hx->er.mbskip_table);

        if (free_rbsp) {
            av_freep(&hx->rbsp_buffer[1]);
            av_freep(&hx->rbsp_buffer[0]);
            hx->rbsp_buffer_size[0] = 0;
            hx->rbsp_buffer_size[1] = 0;
        }
        if (i)
            av_freep(&h->thread_context[i]);
    }
}

int ff_h264_alloc_tables(H264Context *h)
{
    const int big_mb_num = h->mb_stride * (h->mb_height + 1);
    const int row_mb_num = 2*h->mb_stride*FFMAX(h->avctx->thread_count, 1);
    int x, y, i;

    FF_ALLOCZ_ARRAY_OR_GOTO(h->avctx, h->intra4x4_pred_mode,
                      row_mb_num, 8 * sizeof(uint8_t), fail)
    FF_ALLOCZ_OR_GOTO(h->avctx, h->non_zero_count,
                      big_mb_num * 48 * sizeof(uint8_t), fail)
    FF_ALLOCZ_OR_GOTO(h->avctx, h->slice_table_base,
                      (big_mb_num + h->mb_stride) * sizeof(*h->slice_table_base), fail)
    FF_ALLOCZ_OR_GOTO(h->avctx, h->cbp_table,
                      big_mb_num * sizeof(uint16_t), fail)
    FF_ALLOCZ_OR_GOTO(h->avctx, h->chroma_pred_mode_table,
                      big_mb_num * sizeof(uint8_t), fail)
    FF_ALLOCZ_ARRAY_OR_GOTO(h->avctx, h->mvd_table[0],
                      row_mb_num, 16 * sizeof(uint8_t), fail);
    FF_ALLOCZ_ARRAY_OR_GOTO(h->avctx, h->mvd_table[1],
                      row_mb_num, 16 * sizeof(uint8_t), fail);
    FF_ALLOCZ_OR_GOTO(h->avctx, h->direct_table,
                      4 * big_mb_num * sizeof(uint8_t), fail);
    FF_ALLOCZ_OR_GOTO(h->avctx, h->list_counts,
                      big_mb_num * sizeof(uint8_t), fail)

    memset(h->slice_table_base, -1,
           (big_mb_num + h->mb_stride) * sizeof(*h->slice_table_base));
    h->slice_table = h->slice_table_base + h->mb_stride * 2 + 1;

    FF_ALLOCZ_OR_GOTO(h->avctx, h->mb2b_xy,
                      big_mb_num * sizeof(uint32_t), fail);
    FF_ALLOCZ_OR_GOTO(h->avctx, h->mb2br_xy,
                      big_mb_num * sizeof(uint32_t), fail);
    for (y = 0; y < h->mb_height; y++)
        for (x = 0; x < h->mb_width; x++) {
            const int mb_xy = x + y * h->mb_stride;
            const int b_xy  = 4 * x + 4 * y * h->b_stride;

            h->mb2b_xy[mb_xy]  = b_xy;
            h->mb2br_xy[mb_xy] = 8 * (FMO ? mb_xy : (mb_xy % (2 * h->mb_stride)));
        }

    if (!h->dequant4_coeff[0])
        h264_init_dequant_tables(h);

    if (!h->DPB) {
        h->DPB = av_mallocz_array(H264_MAX_PICTURE_COUNT, sizeof(*h->DPB));
        if (!h->DPB)
            goto fail;
        for (i = 0; i < H264_MAX_PICTURE_COUNT; i++)
            av_frame_unref(&h->DPB[i].f);
        av_frame_unref(&h->cur_pic.f);
    }

    return 0;

fail:
    ff_h264_free_tables(h, 1);
    return AVERROR(ENOMEM);
}

/**
 * Init context
 * Allocate buffers which are not shared amongst multiple threads.
 */
int ff_h264_context_init(H264Context *h)
{
    ERContext *er = &h->er;
    int mb_array_size = h->mb_height * h->mb_stride;
    int y_size  = (2 * h->mb_width + 1) * (2 * h->mb_height + 1);
    int c_size  = h->mb_stride * (h->mb_height + 1);
    int yc_size = y_size + 2   * c_size;
    int x, y, i;

    FF_ALLOCZ_ARRAY_OR_GOTO(h->avctx, h->top_borders[0],
                      h->mb_width, 16 * 3 * sizeof(uint8_t) * 2, fail)
    FF_ALLOCZ_ARRAY_OR_GOTO(h->avctx, h->top_borders[1],
                      h->mb_width, 16 * 3 * sizeof(uint8_t) * 2, fail)

    h->ref_cache[0][scan8[5]  + 1] =
    h->ref_cache[0][scan8[7]  + 1] =
    h->ref_cache[0][scan8[13] + 1] =
    h->ref_cache[1][scan8[5]  + 1] =
    h->ref_cache[1][scan8[7]  + 1] =
    h->ref_cache[1][scan8[13] + 1] = PART_NOT_AVAILABLE;

    if (CONFIG_ERROR_RESILIENCE) {
        /* init ER */
        er->avctx          = h->avctx;
        er->mecc           = &h->mecc;
        er->decode_mb      = h264_er_decode_mb;
        er->opaque         = h;
        er->quarter_sample = 1;

        er->mb_num      = h->mb_num;
        er->mb_width    = h->mb_width;
        er->mb_height   = h->mb_height;
        er->mb_stride   = h->mb_stride;
        er->b8_stride   = h->mb_width * 2 + 1;

        // error resilience code looks cleaner with this
        FF_ALLOCZ_OR_GOTO(h->avctx, er->mb_index2xy,
                          (h->mb_num + 1) * sizeof(int), fail);

        for (y = 0; y < h->mb_height; y++)
            for (x = 0; x < h->mb_width; x++)
                er->mb_index2xy[x + y * h->mb_width] = x + y * h->mb_stride;

        er->mb_index2xy[h->mb_height * h->mb_width] = (h->mb_height - 1) *
                                                      h->mb_stride + h->mb_width;

        FF_ALLOCZ_OR_GOTO(h->avctx, er->error_status_table,
                          mb_array_size * sizeof(uint8_t), fail);

        FF_ALLOC_OR_GOTO(h->avctx, er->mbintra_table, mb_array_size, fail);
        memset(er->mbintra_table, 1, mb_array_size);

        FF_ALLOCZ_OR_GOTO(h->avctx, er->mbskip_table, mb_array_size + 2, fail);

        FF_ALLOC_OR_GOTO(h->avctx, er->er_temp_buffer,
                         h->mb_height * h->mb_stride, fail);

        FF_ALLOCZ_OR_GOTO(h->avctx, h->dc_val_base,
                          yc_size * sizeof(int16_t), fail);
        er->dc_val[0] = h->dc_val_base + h->mb_width * 2 + 2;
        er->dc_val[1] = h->dc_val_base + y_size + h->mb_stride + 1;
        er->dc_val[2] = er->dc_val[1] + c_size;
        for (i = 0; i < yc_size; i++)
            h->dc_val_base[i] = 1024;
    }

    return 0;

fail:
    return AVERROR(ENOMEM); // ff_h264_free_tables will clean up for us
}

static int decode_nal_units(H264Context *h, const uint8_t *buf, int buf_size,
                            int parse_extradata);

int ff_h264_decode_extradata(H264Context *h, const uint8_t *buf, int size)
{
    AVCodecContext *avctx = h->avctx;
    int ret;

    if (!buf || size <= 0)
        return -1;

    if (buf[0] == 1) {
        int i, cnt, nalsize;
        const unsigned char *p = buf;

        h->is_avc = 1;

        if (size < 7) {
            av_log(avctx, AV_LOG_ERROR,
                   "avcC %d too short\n", size);
            return AVERROR_INVALIDDATA;
        }
        /* sps and pps in the avcC always have length coded with 2 bytes,
         * so put a fake nal_length_size = 2 while parsing them */
        h->nal_length_size = 2;
        // Decode sps from avcC
        cnt = *(p + 5) & 0x1f; // Number of sps
        p  += 6;
        for (i = 0; i < cnt; i++) {
            nalsize = AV_RB16(p) + 2;
            if(nalsize > size - (p-buf))
                return AVERROR_INVALIDDATA;
            ret = decode_nal_units(h, p, nalsize, 1);
            if (ret < 0) {
                av_log(avctx, AV_LOG_ERROR,
                       "Decoding sps %d from avcC failed\n", i);
                return ret;
            }
            p += nalsize;
        }
        // Decode pps from avcC
        cnt = *(p++); // Number of pps
        for (i = 0; i < cnt; i++) {
            nalsize = AV_RB16(p) + 2;
            if(nalsize > size - (p-buf))
                return AVERROR_INVALIDDATA;
            ret = decode_nal_units(h, p, nalsize, 1);
            if (ret < 0) {
                av_log(avctx, AV_LOG_ERROR,
                       "Decoding pps %d from avcC failed\n", i);
                return ret;
            }
            p += nalsize;
        }
        // Store right nal length size that will be used to parse all other nals
        h->nal_length_size = (buf[4] & 0x03) + 1;
    } else {
        h->is_avc = 0;
        ret = decode_nal_units(h, buf, size, 1);
        if (ret < 0)
            return ret;
    }
    return size;
}

av_cold int ff_h264_decode_init(AVCodecContext *avctx)
{
    H264Context *h = avctx->priv_data;
    int i;
    int ret;

    h->avctx = avctx;

    h->bit_depth_luma    = 8;
    h->chroma_format_idc = 1;

    h->avctx->bits_per_raw_sample = 8;
    h->cur_chroma_format_idc = 1;

    ff_h264dsp_init(&h->h264dsp, 8, 1);
    av_assert0(h->sps.bit_depth_chroma == 0);
    ff_h264chroma_init(&h->h264chroma, h->sps.bit_depth_chroma);
    ff_h264qpel_init(&h->h264qpel, 8);
    ff_h264_pred_init(&h->hpc, h->avctx->codec_id, 8, 1);

    h->dequant_coeff_pps = -1;
    h->current_sps_id = -1;

    /* needed so that IDCT permutation is known early */
    if (CONFIG_ERROR_RESILIENCE)
        ff_me_cmp_init(&h->mecc, h->avctx);
    ff_videodsp_init(&h->vdsp, 8);

    memset(h->pps.scaling_matrix4, 16, 6 * 16 * sizeof(uint8_t));
    memset(h->pps.scaling_matrix8, 16, 2 * 64 * sizeof(uint8_t));

    h->picture_structure   = PICT_FRAME;
    h->slice_context_count = 1;
    h->workaround_bugs     = avctx->workaround_bugs;
    h->flags               = avctx->flags;

    /* set defaults */
    // s->decode_mb = ff_h263_decode_mb;
    if (!avctx->has_b_frames)
        h->low_delay = 1;

    avctx->chroma_sample_location = AVCHROMA_LOC_LEFT;

    ff_h264_decode_init_vlc();

    ff_init_cabac_states();

    h->pixel_shift        = 0;
    h->sps.bit_depth_luma = avctx->bits_per_raw_sample = 8;

    h->thread_context[0] = h;
    h->outputed_poc      = h->next_outputed_poc = INT_MIN;
    for (i = 0; i < MAX_DELAYED_PIC_COUNT; i++)
        h->last_pocs[i] = INT_MIN;
    h->prev_poc_msb = 1 << 16;
    h->prev_frame_num = -1;
    h->x264_build   = -1;
    h->sei_fpa.frame_packing_arrangement_cancel_flag = -1;
    ff_h264_reset_sei(h);
    if (avctx->codec_id == AV_CODEC_ID_H264) {
        if (avctx->ticks_per_frame == 1) {
            if(h->avctx->time_base.den < INT_MAX/2) {
                h->avctx->time_base.den *= 2;
            } else
                h->avctx->time_base.num /= 2;
        }
        avctx->ticks_per_frame = 2;
    }

    if (avctx->extradata_size > 0 && avctx->extradata) {
        ret = ff_h264_decode_extradata(h, avctx->extradata, avctx->extradata_size);
        if (ret < 0) {
            ff_h264_free_context(h);
            return ret;
        }
    }

    if (h->sps.bitstream_restriction_flag &&
        h->avctx->has_b_frames < h->sps.num_reorder_frames) {
        h->avctx->has_b_frames = h->sps.num_reorder_frames;
        h->low_delay           = 0;
    }

    avctx->internal->allocate_progress = 1;

    ff_h264_flush_change(h);

    return 0;
}

static int decode_init_thread_copy(AVCodecContext *avctx)
{
    H264Context *h = avctx->priv_data;

    if (!avctx->internal->is_copy)
        return 0;
    memset(h->sps_buffers, 0, sizeof(h->sps_buffers));
    memset(h->pps_buffers, 0, sizeof(h->pps_buffers));

    h->rbsp_buffer[0] = NULL;
    h->rbsp_buffer[1] = NULL;
    h->rbsp_buffer_size[0] = 0;
    h->rbsp_buffer_size[1] = 0;
    h->context_initialized = 0;

    return 0;
}

/**
 * Run setup operations that must be run after slice header decoding.
 * This includes finding the next displayed frame.
 *
 * @param h h264 master context
 * @param setup_finished enough NALs have been read that we can call
 * ff_thread_finish_setup()
 */
static void decode_postinit(H264Context *h, int setup_finished)
{
    H264Picture *out = h->cur_pic_ptr;
    H264Picture *cur = h->cur_pic_ptr;
    int i, pics, out_of_order, out_idx;

    h->cur_pic_ptr->f.pict_type = h->pict_type;

    if (h->next_output_pic)
        return;

    if (cur->field_poc[0] == INT_MAX || cur->field_poc[1] == INT_MAX) {
        /* FIXME: if we have two PAFF fields in one packet, we can't start
         * the next thread here. If we have one field per packet, we can.
         * The check in decode_nal_units() is not good enough to find this
         * yet, so we assume the worst for now. */
        // if (setup_finished)
        //    ff_thread_finish_setup(h->avctx);
        return;
    }

    cur->f.interlaced_frame = 0;
    cur->f.repeat_pict      = 0;

    /* Signal interlacing information externally. */
    /* Prioritize picture timing SEI information over used
     * decoding process if it exists. */

    if (h->sps.pic_struct_present_flag) {
        switch (h->sei_pic_struct) {
        case SEI_PIC_STRUCT_FRAME:
            break;
        case SEI_PIC_STRUCT_TOP_FIELD:
        case SEI_PIC_STRUCT_BOTTOM_FIELD:
            cur->f.interlaced_frame = 1;
            break;
        case SEI_PIC_STRUCT_TOP_BOTTOM:
        case SEI_PIC_STRUCT_BOTTOM_TOP:
            if (FIELD_OR_MBAFF_PICTURE(h))
                cur->f.interlaced_frame = 1;
            else
                // try to flag soft telecine progressive
                cur->f.interlaced_frame = h->prev_interlaced_frame;
            break;
        case SEI_PIC_STRUCT_TOP_BOTTOM_TOP:
        case SEI_PIC_STRUCT_BOTTOM_TOP_BOTTOM:
            /* Signal the possibility of telecined film externally
             * (pic_struct 5,6). From these hints, let the applications
             * decide if they apply deinterlacing. */
            cur->f.repeat_pict = 1;
            break;
        case SEI_PIC_STRUCT_FRAME_DOUBLING:
            cur->f.repeat_pict = 2;
            break;
        case SEI_PIC_STRUCT_FRAME_TRIPLING:
            cur->f.repeat_pict = 4;
            break;
        }

        if ((h->sei_ct_type & 3) &&
            h->sei_pic_struct <= SEI_PIC_STRUCT_BOTTOM_TOP)
            cur->f.interlaced_frame = (h->sei_ct_type & (1 << 1)) != 0;
    } else {
        /* Derive interlacing flag from used decoding process. */
        cur->f.interlaced_frame = FIELD_OR_MBAFF_PICTURE(h);
    }
    h->prev_interlaced_frame = cur->f.interlaced_frame;

    if (cur->field_poc[0] != cur->field_poc[1]) {
        /* Derive top_field_first from field pocs. */
        cur->f.top_field_first = cur->field_poc[0] < cur->field_poc[1];
    } else {
        if (cur->f.interlaced_frame || h->sps.pic_struct_present_flag) {
            /* Use picture timing SEI information. Even if it is a
             * information of a past frame, better than nothing. */
            if (h->sei_pic_struct == SEI_PIC_STRUCT_TOP_BOTTOM ||
                h->sei_pic_struct == SEI_PIC_STRUCT_TOP_BOTTOM_TOP)
                cur->f.top_field_first = 1;
            else
                cur->f.top_field_first = 0;
        } else {
            /* Most likely progressive */
            cur->f.top_field_first = 0;
        }
    }

    if (h->sei_frame_packing_present &&
        h->frame_packing_arrangement_type >= 0 &&
        h->frame_packing_arrangement_type <= 6 &&
        h->content_interpretation_type > 0 &&
        h->content_interpretation_type < 3) {
        AVStereo3D *stereo = av_stereo3d_create_side_data(&cur->f);
        if (stereo) {
        switch (h->frame_packing_arrangement_type) {
        case 0:
            stereo->type = AV_STEREO3D_CHECKERBOARD;
            break;
        case 1:
            stereo->type = AV_STEREO3D_COLUMNS;
            break;
        case 2:
            stereo->type = AV_STEREO3D_LINES;
            break;
        case 3:
            if (h->quincunx_subsampling)
                stereo->type = AV_STEREO3D_SIDEBYSIDE_QUINCUNX;
            else
                stereo->type = AV_STEREO3D_SIDEBYSIDE;
            break;
        case 4:
            stereo->type = AV_STEREO3D_TOPBOTTOM;
            break;
        case 5:
            stereo->type = AV_STEREO3D_FRAMESEQUENCE;
            break;
        case 6:
            stereo->type = AV_STEREO3D_2D;
            break;
        }

        if (h->content_interpretation_type == 2)
            stereo->flags = AV_STEREO3D_FLAG_INVERT;
        }
    }

    if (h->sei_display_orientation_present &&
        (h->sei_anticlockwise_rotation || h->sei_hflip || h->sei_vflip)) {
        double angle = h->sei_anticlockwise_rotation * 360 / (double) (1 << 16);
        AVFrameSideData *rotation = av_frame_new_side_data(&cur->f,
                                                           AV_FRAME_DATA_DISPLAYMATRIX,
                                                           sizeof(int32_t) * 9);
<<<<<<< HEAD
        if (rotation) {
            av_display_rotation_set((int32_t *)rotation->data, angle);
            av_display_matrix_flip((int32_t *)rotation->data,
                                   h->sei_vflip, h->sei_hflip);
        }
=======
        if (!rotation)
            return;

        av_display_rotation_set((int32_t *)rotation->data, angle);
        av_display_matrix_flip((int32_t *)rotation->data,
                               h->sei_hflip, h->sei_vflip);
>>>>>>> b1b1a737
    }

    cur->mmco_reset = h->mmco_reset;
    h->mmco_reset = 0;

    // FIXME do something with unavailable reference frames

    /* Sort B-frames into display order */

    if (h->sps.bitstream_restriction_flag &&
        h->avctx->has_b_frames < h->sps.num_reorder_frames) {
        h->avctx->has_b_frames = h->sps.num_reorder_frames;
        h->low_delay           = 0;
    }

    if (h->avctx->strict_std_compliance >= FF_COMPLIANCE_STRICT &&
        !h->sps.bitstream_restriction_flag) {
        h->avctx->has_b_frames = MAX_DELAYED_PIC_COUNT - 1;
        h->low_delay           = 0;
    }

    for (i = 0; 1; i++) {
        if(i == MAX_DELAYED_PIC_COUNT || cur->poc < h->last_pocs[i]){
            if(i)
                h->last_pocs[i-1] = cur->poc;
            break;
        } else if(i) {
            h->last_pocs[i-1]= h->last_pocs[i];
        }
    }
    out_of_order = MAX_DELAYED_PIC_COUNT - i;
    if(   cur->f.pict_type == AV_PICTURE_TYPE_B
       || (h->last_pocs[MAX_DELAYED_PIC_COUNT-2] > INT_MIN && h->last_pocs[MAX_DELAYED_PIC_COUNT-1] - h->last_pocs[MAX_DELAYED_PIC_COUNT-2] > 2))
        out_of_order = FFMAX(out_of_order, 1);
    if (out_of_order == MAX_DELAYED_PIC_COUNT) {
        av_log(h->avctx, AV_LOG_VERBOSE, "Invalid POC %d<%d\n", cur->poc, h->last_pocs[0]);
        for (i = 1; i < MAX_DELAYED_PIC_COUNT; i++)
            h->last_pocs[i] = INT_MIN;
        h->last_pocs[0] = cur->poc;
        cur->mmco_reset = 1;
    } else if(h->avctx->has_b_frames < out_of_order && !h->sps.bitstream_restriction_flag){
        av_log(h->avctx, AV_LOG_VERBOSE, "Increasing reorder buffer to %d\n", out_of_order);
        h->avctx->has_b_frames = out_of_order;
        h->low_delay = 0;
    }

    pics = 0;
    while (h->delayed_pic[pics])
        pics++;

    av_assert0(pics <= MAX_DELAYED_PIC_COUNT);

    h->delayed_pic[pics++] = cur;
    if (cur->reference == 0)
        cur->reference = DELAYED_PIC_REF;

    out     = h->delayed_pic[0];
    out_idx = 0;
    for (i = 1; h->delayed_pic[i] &&
                !h->delayed_pic[i]->f.key_frame &&
                !h->delayed_pic[i]->mmco_reset;
         i++)
        if (h->delayed_pic[i]->poc < out->poc) {
            out     = h->delayed_pic[i];
            out_idx = i;
        }
    if (h->avctx->has_b_frames == 0 &&
        (h->delayed_pic[0]->f.key_frame || h->delayed_pic[0]->mmco_reset))
        h->next_outputed_poc = INT_MIN;
    out_of_order = out->poc < h->next_outputed_poc;

    if (out_of_order || pics > h->avctx->has_b_frames) {
        out->reference &= ~DELAYED_PIC_REF;
        // for frame threading, the owner must be the second field's thread or
        // else the first thread can release the picture and reuse it unsafely
        for (i = out_idx; h->delayed_pic[i]; i++)
            h->delayed_pic[i] = h->delayed_pic[i + 1];
    }
    if (!out_of_order && pics > h->avctx->has_b_frames) {
        h->next_output_pic = out;
        if (out_idx == 0 && h->delayed_pic[0] && (h->delayed_pic[0]->f.key_frame || h->delayed_pic[0]->mmco_reset)) {
            h->next_outputed_poc = INT_MIN;
        } else
            h->next_outputed_poc = out->poc;
    } else {
        av_log(h->avctx, AV_LOG_DEBUG, "no picture %s\n", out_of_order ? "ooo" : "");
    }

    if (h->next_output_pic) {
        if (h->next_output_pic->recovered) {
            // We have reached an recovery point and all frames after it in
            // display order are "recovered".
            h->frame_recovered |= FRAME_RECOVERED_SEI;
        }
        h->next_output_pic->recovered |= !!(h->frame_recovered & FRAME_RECOVERED_SEI);
    }

    if (setup_finished && !h->avctx->hwaccel)
        ff_thread_finish_setup(h->avctx);
}

int ff_pred_weight_table(H264Context *h)
{
    int list, i;
    int luma_def, chroma_def;

    h->use_weight             = 0;
    h->use_weight_chroma      = 0;
    h->luma_log2_weight_denom = get_ue_golomb(&h->gb);
    if (h->sps.chroma_format_idc)
        h->chroma_log2_weight_denom = get_ue_golomb(&h->gb);
    luma_def   = 1 << h->luma_log2_weight_denom;
    chroma_def = 1 << h->chroma_log2_weight_denom;

    for (list = 0; list < 2; list++) {
        h->luma_weight_flag[list]   = 0;
        h->chroma_weight_flag[list] = 0;
        for (i = 0; i < h->ref_count[list]; i++) {
            int luma_weight_flag, chroma_weight_flag;

            luma_weight_flag = get_bits1(&h->gb);
            if (luma_weight_flag) {
                h->luma_weight[i][list][0] = get_se_golomb(&h->gb);
                h->luma_weight[i][list][1] = get_se_golomb(&h->gb);
                if (h->luma_weight[i][list][0] != luma_def ||
                    h->luma_weight[i][list][1] != 0) {
                    h->use_weight             = 1;
                    h->luma_weight_flag[list] = 1;
                }
            } else {
                h->luma_weight[i][list][0] = luma_def;
                h->luma_weight[i][list][1] = 0;
            }

            if (h->sps.chroma_format_idc) {
                chroma_weight_flag = get_bits1(&h->gb);
                if (chroma_weight_flag) {
                    int j;
                    for (j = 0; j < 2; j++) {
                        h->chroma_weight[i][list][j][0] = get_se_golomb(&h->gb);
                        h->chroma_weight[i][list][j][1] = get_se_golomb(&h->gb);
                        if (h->chroma_weight[i][list][j][0] != chroma_def ||
                            h->chroma_weight[i][list][j][1] != 0) {
                            h->use_weight_chroma        = 1;
                            h->chroma_weight_flag[list] = 1;
                        }
                    }
                } else {
                    int j;
                    for (j = 0; j < 2; j++) {
                        h->chroma_weight[i][list][j][0] = chroma_def;
                        h->chroma_weight[i][list][j][1] = 0;
                    }
                }
            }
        }
        if (h->slice_type_nos != AV_PICTURE_TYPE_B)
            break;
    }
    h->use_weight = h->use_weight || h->use_weight_chroma;
    return 0;
}

/**
 * instantaneous decoder refresh.
 */
static void idr(H264Context *h)
{
    int i;
    ff_h264_remove_all_refs(h);
    h->prev_frame_num        =
    h->prev_frame_num_offset = 0;
    h->prev_poc_msb          = 1<<16;
    h->prev_poc_lsb          = 0;
    for (i = 0; i < MAX_DELAYED_PIC_COUNT; i++)
        h->last_pocs[i] = INT_MIN;
}

/* forget old pics after a seek */
void ff_h264_flush_change(H264Context *h)
{
    int i, j;

    h->outputed_poc          = h->next_outputed_poc = INT_MIN;
    h->prev_interlaced_frame = 1;
    idr(h);

    h->prev_frame_num = -1;
    if (h->cur_pic_ptr) {
        h->cur_pic_ptr->reference = 0;
        for (j=i=0; h->delayed_pic[i]; i++)
            if (h->delayed_pic[i] != h->cur_pic_ptr)
                h->delayed_pic[j++] = h->delayed_pic[i];
        h->delayed_pic[j] = NULL;
    }
    h->first_field = 0;
    memset(h->ref_list[0], 0, sizeof(h->ref_list[0]));
    memset(h->ref_list[1], 0, sizeof(h->ref_list[1]));
    memset(h->default_ref_list[0], 0, sizeof(h->default_ref_list[0]));
    memset(h->default_ref_list[1], 0, sizeof(h->default_ref_list[1]));
    ff_h264_reset_sei(h);
    h->recovery_frame = -1;
    h->frame_recovered = 0;
    h->list_count = 0;
    h->current_slice = 0;
    h->mmco_reset = 1;
}

/* forget old pics after a seek */
static void flush_dpb(AVCodecContext *avctx)
{
    H264Context *h = avctx->priv_data;
    int i;

    for (i = 0; i <= MAX_DELAYED_PIC_COUNT; i++) {
        if (h->delayed_pic[i])
            h->delayed_pic[i]->reference = 0;
        h->delayed_pic[i] = NULL;
    }

    ff_h264_flush_change(h);

    if (h->DPB)
        for (i = 0; i < H264_MAX_PICTURE_COUNT; i++)
            ff_h264_unref_picture(h, &h->DPB[i]);
    h->cur_pic_ptr = NULL;
    ff_h264_unref_picture(h, &h->cur_pic);

    h->mb_x = h->mb_y = 0;

    h->parse_context.state             = -1;
    h->parse_context.frame_start_found = 0;
    h->parse_context.overread          = 0;
    h->parse_context.overread_index    = 0;
    h->parse_context.index             = 0;
    h->parse_context.last_index        = 0;

    ff_h264_free_tables(h, 1);
    h->context_initialized = 0;
}

int ff_init_poc(H264Context *h, int pic_field_poc[2], int *pic_poc)
{
    const int max_frame_num = 1 << h->sps.log2_max_frame_num;
    int field_poc[2];

    h->frame_num_offset = h->prev_frame_num_offset;
    if (h->frame_num < h->prev_frame_num)
        h->frame_num_offset += max_frame_num;

    if (h->sps.poc_type == 0) {
        const int max_poc_lsb = 1 << h->sps.log2_max_poc_lsb;

        if (h->poc_lsb < h->prev_poc_lsb &&
            h->prev_poc_lsb - h->poc_lsb >= max_poc_lsb / 2)
            h->poc_msb = h->prev_poc_msb + max_poc_lsb;
        else if (h->poc_lsb > h->prev_poc_lsb &&
                 h->prev_poc_lsb - h->poc_lsb < -max_poc_lsb / 2)
            h->poc_msb = h->prev_poc_msb - max_poc_lsb;
        else
            h->poc_msb = h->prev_poc_msb;
        field_poc[0] =
        field_poc[1] = h->poc_msb + h->poc_lsb;
        if (h->picture_structure == PICT_FRAME)
            field_poc[1] += h->delta_poc_bottom;
    } else if (h->sps.poc_type == 1) {
        int abs_frame_num, expected_delta_per_poc_cycle, expectedpoc;
        int i;

        if (h->sps.poc_cycle_length != 0)
            abs_frame_num = h->frame_num_offset + h->frame_num;
        else
            abs_frame_num = 0;

        if (h->nal_ref_idc == 0 && abs_frame_num > 0)
            abs_frame_num--;

        expected_delta_per_poc_cycle = 0;
        for (i = 0; i < h->sps.poc_cycle_length; i++)
            // FIXME integrate during sps parse
            expected_delta_per_poc_cycle += h->sps.offset_for_ref_frame[i];

        if (abs_frame_num > 0) {
            int poc_cycle_cnt          = (abs_frame_num - 1) / h->sps.poc_cycle_length;
            int frame_num_in_poc_cycle = (abs_frame_num - 1) % h->sps.poc_cycle_length;

            expectedpoc = poc_cycle_cnt * expected_delta_per_poc_cycle;
            for (i = 0; i <= frame_num_in_poc_cycle; i++)
                expectedpoc = expectedpoc + h->sps.offset_for_ref_frame[i];
        } else
            expectedpoc = 0;

        if (h->nal_ref_idc == 0)
            expectedpoc = expectedpoc + h->sps.offset_for_non_ref_pic;

        field_poc[0] = expectedpoc + h->delta_poc[0];
        field_poc[1] = field_poc[0] + h->sps.offset_for_top_to_bottom_field;

        if (h->picture_structure == PICT_FRAME)
            field_poc[1] += h->delta_poc[1];
    } else {
        int poc = 2 * (h->frame_num_offset + h->frame_num);

        if (!h->nal_ref_idc)
            poc--;

        field_poc[0] = poc;
        field_poc[1] = poc;
    }

    if (h->picture_structure != PICT_BOTTOM_FIELD)
        pic_field_poc[0] = field_poc[0];
    if (h->picture_structure != PICT_TOP_FIELD)
        pic_field_poc[1] = field_poc[1];
    *pic_poc = FFMIN(pic_field_poc[0], pic_field_poc[1]);

    return 0;
}

/**
 * Compute profile from profile_idc and constraint_set?_flags.
 *
 * @param sps SPS
 *
 * @return profile as defined by FF_PROFILE_H264_*
 */
int ff_h264_get_profile(SPS *sps)
{
    int profile = sps->profile_idc;

    switch (sps->profile_idc) {
    case FF_PROFILE_H264_BASELINE:
        // constraint_set1_flag set to 1
        profile |= (sps->constraint_set_flags & 1 << 1) ? FF_PROFILE_H264_CONSTRAINED : 0;
        break;
    case FF_PROFILE_H264_HIGH_10:
    case FF_PROFILE_H264_HIGH_422:
    case FF_PROFILE_H264_HIGH_444_PREDICTIVE:
        // constraint_set3_flag set to 1
        profile |= (sps->constraint_set_flags & 1 << 3) ? FF_PROFILE_H264_INTRA : 0;
        break;
    }

    return profile;
}

int ff_h264_set_parameter_from_sps(H264Context *h)
{
    if (h->flags & CODEC_FLAG_LOW_DELAY ||
        (h->sps.bitstream_restriction_flag &&
         !h->sps.num_reorder_frames)) {
        if (h->avctx->has_b_frames > 1 || h->delayed_pic[0])
            av_log(h->avctx, AV_LOG_WARNING, "Delayed frames seen. "
                   "Reenabling low delay requires a codec flush.\n");
        else
            h->low_delay = 1;
    }

    if (h->avctx->has_b_frames < 2)
        h->avctx->has_b_frames = !h->low_delay;

    if (h->avctx->bits_per_raw_sample != h->sps.bit_depth_luma ||
        h->cur_chroma_format_idc      != h->sps.chroma_format_idc) {
        if (h->avctx->codec &&
            h->avctx->codec->capabilities & CODEC_CAP_HWACCEL_VDPAU &&
            (h->sps.bit_depth_luma != 8 || h->sps.chroma_format_idc > 1)) {
            av_log(h->avctx, AV_LOG_ERROR,
                   "VDPAU decoding does not support video colorspace.\n");
            return AVERROR_INVALIDDATA;
        }
        if (h->sps.bit_depth_luma >= 8 && h->sps.bit_depth_luma <= 14 &&
            h->sps.bit_depth_luma != 11 && h->sps.bit_depth_luma != 13) {
            h->avctx->bits_per_raw_sample = h->sps.bit_depth_luma;
            h->cur_chroma_format_idc      = h->sps.chroma_format_idc;
            h->pixel_shift                = h->sps.bit_depth_luma > 8;

            ff_h264dsp_init(&h->h264dsp, h->sps.bit_depth_luma,
                            h->sps.chroma_format_idc);
            ff_h264chroma_init(&h->h264chroma, h->sps.bit_depth_chroma);
            ff_h264qpel_init(&h->h264qpel, h->sps.bit_depth_luma);
            ff_h264_pred_init(&h->hpc, h->avctx->codec_id, h->sps.bit_depth_luma,
                              h->sps.chroma_format_idc);

            if (CONFIG_ERROR_RESILIENCE)
                ff_me_cmp_init(&h->mecc, h->avctx);
            ff_videodsp_init(&h->vdsp, h->sps.bit_depth_luma);
        } else {
            av_log(h->avctx, AV_LOG_ERROR, "Unsupported bit depth %d\n",
                   h->sps.bit_depth_luma);
            return AVERROR_INVALIDDATA;
        }
    }
    return 0;
}

int ff_set_ref_count(H264Context *h)
{
    int ref_count[2], list_count;
    int num_ref_idx_active_override_flag;

    // set defaults, might be overridden a few lines later
    ref_count[0] = h->pps.ref_count[0];
    ref_count[1] = h->pps.ref_count[1];

    if (h->slice_type_nos != AV_PICTURE_TYPE_I) {
        unsigned max[2];
        max[0] = max[1] = h->picture_structure == PICT_FRAME ? 15 : 31;

        if (h->slice_type_nos == AV_PICTURE_TYPE_B)
            h->direct_spatial_mv_pred = get_bits1(&h->gb);
        num_ref_idx_active_override_flag = get_bits1(&h->gb);

        if (num_ref_idx_active_override_flag) {
            ref_count[0] = get_ue_golomb(&h->gb) + 1;
            if (h->slice_type_nos == AV_PICTURE_TYPE_B) {
                ref_count[1] = get_ue_golomb(&h->gb) + 1;
            } else
                // full range is spec-ok in this case, even for frames
                ref_count[1] = 1;
        }

        if (ref_count[0]-1 > max[0] || ref_count[1]-1 > max[1]){
            av_log(h->avctx, AV_LOG_ERROR, "reference overflow %u > %u or %u > %u\n", ref_count[0]-1, max[0], ref_count[1]-1, max[1]);
            h->ref_count[0] = h->ref_count[1] = 0;
            h->list_count   = 0;
            return AVERROR_INVALIDDATA;
        }

        if (h->slice_type_nos == AV_PICTURE_TYPE_B)
            list_count = 2;
        else
            list_count = 1;
    } else {
        list_count   = 0;
        ref_count[0] = ref_count[1] = 0;
    }

    if (list_count != h->list_count ||
        ref_count[0] != h->ref_count[0] ||
        ref_count[1] != h->ref_count[1]) {
        h->ref_count[0] = ref_count[0];
        h->ref_count[1] = ref_count[1];
        h->list_count   = list_count;
        return 1;
    }

    return 0;
}

static const uint8_t start_code[] = { 0x00, 0x00, 0x01 };

static int get_bit_length(H264Context *h, const uint8_t *buf,
                          const uint8_t *ptr, int dst_length,
                          int i, int next_avc)
{
    if ((h->workaround_bugs & FF_BUG_AUTODETECT) && i + 3 < next_avc &&
        buf[i]     == 0x00 && buf[i + 1] == 0x00 &&
        buf[i + 2] == 0x01 && buf[i + 3] == 0xE0)
        h->workaround_bugs |= FF_BUG_TRUNCATED;

    if (!(h->workaround_bugs & FF_BUG_TRUNCATED))
        while (dst_length > 0 && ptr[dst_length - 1] == 0)
            dst_length--;

    if (!dst_length)
        return 0;

    return 8 * dst_length - decode_rbsp_trailing(h, ptr + dst_length - 1);
}

static int get_last_needed_nal(H264Context *h, const uint8_t *buf, int buf_size)
{
    int next_avc    = h->is_avc ? 0 : buf_size;
    int nal_index   = 0;
    int buf_index   = 0;
    int nals_needed = 0;
    int first_slice = 0;

    while(1) {
        int nalsize = 0;
        int dst_length, bit_length, consumed;
        const uint8_t *ptr;

        if (buf_index >= next_avc) {
            nalsize = get_avc_nalsize(h, buf, buf_size, &buf_index);
            if (nalsize < 0)
                break;
            next_avc = buf_index + nalsize;
        } else {
            buf_index = find_start_code(buf, buf_size, buf_index, next_avc);
            if (buf_index >= buf_size)
                break;
            if (buf_index >= next_avc)
                continue;
        }

        ptr = ff_h264_decode_nal(h, buf + buf_index, &dst_length, &consumed,
                                 next_avc - buf_index);

        if (!ptr || dst_length < 0)
            return AVERROR_INVALIDDATA;

        buf_index += consumed;

        bit_length = get_bit_length(h, buf, ptr, dst_length,
                                    buf_index, next_avc);
        nal_index++;

        /* packets can sometimes contain multiple PPS/SPS,
         * e.g. two PAFF field pictures in one packet, or a demuxer
         * which splits NALs strangely if so, when frame threading we
         * can't start the next thread until we've read all of them */
        switch (h->nal_unit_type) {
        case NAL_SPS:
        case NAL_PPS:
            nals_needed = nal_index;
            break;
        case NAL_DPA:
        case NAL_IDR_SLICE:
        case NAL_SLICE:
            init_get_bits(&h->gb, ptr, bit_length);
            if (!get_ue_golomb(&h->gb) ||
                !first_slice ||
                first_slice != h->nal_unit_type)
                nals_needed = nal_index;
            if (!first_slice)
                first_slice = h->nal_unit_type;
        }
    }

    return nals_needed;
}

static int decode_nal_units(H264Context *h, const uint8_t *buf, int buf_size,
                            int parse_extradata)
{
    AVCodecContext *const avctx = h->avctx;
    H264Context *hx; ///< thread context
    int buf_index;
    unsigned context_count;
    int next_avc;
    int nals_needed = 0; ///< number of NALs that need decoding before the next frame thread starts
    int nal_index;
    int idr_cleared=0;
    int ret = 0;

    h->nal_unit_type= 0;

    if(!h->slice_context_count)
         h->slice_context_count= 1;
    h->max_contexts = h->slice_context_count;
    if (!(avctx->flags2 & CODEC_FLAG2_CHUNKS)) {
        h->current_slice = 0;
        if (!h->first_field)
            h->cur_pic_ptr = NULL;
        ff_h264_reset_sei(h);
    }

    if (h->nal_length_size == 4) {
        if (buf_size > 8 && AV_RB32(buf) == 1 && AV_RB32(buf+5) > (unsigned)buf_size) {
            h->is_avc = 0;
        }else if(buf_size > 3 && AV_RB32(buf) > 1 && AV_RB32(buf) <= (unsigned)buf_size)
            h->is_avc = 1;
    }

    if (avctx->active_thread_type & FF_THREAD_FRAME)
        nals_needed = get_last_needed_nal(h, buf, buf_size);

    {
        buf_index     = 0;
        context_count = 0;
        next_avc      = h->is_avc ? 0 : buf_size;
        nal_index     = 0;
        for (;;) {
            int consumed;
            int dst_length;
            int bit_length;
            const uint8_t *ptr;
            int nalsize = 0;
            int err;

            if (buf_index >= next_avc) {
                nalsize = get_avc_nalsize(h, buf, buf_size, &buf_index);
                if (nalsize < 0)
                    break;
                next_avc = buf_index + nalsize;
            } else {
                buf_index = find_start_code(buf, buf_size, buf_index, next_avc);
                if (buf_index >= buf_size)
                    break;
                if (buf_index >= next_avc)
                    continue;
            }

            hx = h->thread_context[context_count];

            ptr = ff_h264_decode_nal(hx, buf + buf_index, &dst_length,
                                     &consumed, next_avc - buf_index);
            if (!ptr || dst_length < 0) {
                ret = -1;
                goto end;
            }

            bit_length = get_bit_length(h, buf, ptr, dst_length,
                                        buf_index + consumed, next_avc);

            if (h->avctx->debug & FF_DEBUG_STARTCODE)
                av_log(h->avctx, AV_LOG_DEBUG,
                       "NAL %d/%d at %d/%d length %d\n",
                       hx->nal_unit_type, hx->nal_ref_idc, buf_index, buf_size, dst_length);

            if (h->is_avc && (nalsize != consumed) && nalsize)
                av_log(h->avctx, AV_LOG_DEBUG,
                       "AVC: Consumed only %d bytes instead of %d\n",
                       consumed, nalsize);

            buf_index += consumed;
            nal_index++;

            if (avctx->skip_frame >= AVDISCARD_NONREF &&
                h->nal_ref_idc == 0 &&
                h->nal_unit_type != NAL_SEI)
                continue;

again:
            if (   !(avctx->active_thread_type & FF_THREAD_FRAME)
                || nals_needed >= nal_index)
                h->au_pps_id = -1;
            /* Ignore per frame NAL unit type during extradata
             * parsing. Decoding slices is not possible in codec init
             * with frame-mt */
            if (parse_extradata) {
                switch (hx->nal_unit_type) {
                case NAL_IDR_SLICE:
                case NAL_SLICE:
                case NAL_DPA:
                case NAL_DPB:
                case NAL_DPC:
                    av_log(h->avctx, AV_LOG_WARNING,
                           "Ignoring NAL %d in global header/extradata\n",
                           hx->nal_unit_type);
                    // fall through to next case
                case NAL_AUXILIARY_SLICE:
                    hx->nal_unit_type = NAL_FF_IGNORE;
                }
            }

            err = 0;

            switch (hx->nal_unit_type) {
            case NAL_IDR_SLICE:
                if ((ptr[0] & 0xFC) == 0x98) {
                    av_log(h->avctx, AV_LOG_ERROR, "Invalid inter IDR frame\n");
                    h->next_outputed_poc = INT_MIN;
                    ret = -1;
                    goto end;
                }
                if (h->nal_unit_type != NAL_IDR_SLICE) {
                    av_log(h->avctx, AV_LOG_ERROR,
                           "Invalid mix of idr and non-idr slices\n");
                    ret = -1;
                    goto end;
                }
                if(!idr_cleared)
                    idr(h); // FIXME ensure we don't lose some frames if there is reordering
                idr_cleared = 1;
                h->has_recovery_point = 1;
            case NAL_SLICE:
                init_get_bits(&hx->gb, ptr, bit_length);
                hx->intra_gb_ptr      =
                hx->inter_gb_ptr      = &hx->gb;
                hx->data_partitioning = 0;

                if ((err = ff_h264_decode_slice_header(hx, h)))
                    break;

                if (h->sei_recovery_frame_cnt >= 0) {
                    if (h->frame_num != h->sei_recovery_frame_cnt || hx->slice_type_nos != AV_PICTURE_TYPE_I)
                        h->valid_recovery_point = 1;

                    if (   h->recovery_frame < 0
                        || ((h->recovery_frame - h->frame_num) & ((1 << h->sps.log2_max_frame_num)-1)) > h->sei_recovery_frame_cnt) {
                        h->recovery_frame = (h->frame_num + h->sei_recovery_frame_cnt) &
                                            ((1 << h->sps.log2_max_frame_num) - 1);

                        if (!h->valid_recovery_point)
                            h->recovery_frame = h->frame_num;
                    }
                }

                h->cur_pic_ptr->f.key_frame |=
                    (hx->nal_unit_type == NAL_IDR_SLICE);

                if (hx->nal_unit_type == NAL_IDR_SLICE ||
                    h->recovery_frame == h->frame_num) {
                    h->recovery_frame         = -1;
                    h->cur_pic_ptr->recovered = 1;
                }
                // If we have an IDR, all frames after it in decoded order are
                // "recovered".
                if (hx->nal_unit_type == NAL_IDR_SLICE)
                    h->frame_recovered |= FRAME_RECOVERED_IDR;
                h->frame_recovered |= 3*!!(avctx->flags2 & CODEC_FLAG2_SHOW_ALL);
                h->frame_recovered |= 3*!!(avctx->flags & CODEC_FLAG_OUTPUT_CORRUPT);
#if 1
                h->cur_pic_ptr->recovered |= h->frame_recovered;
#else
                h->cur_pic_ptr->recovered |= !!(h->frame_recovered & FRAME_RECOVERED_IDR);
#endif

                if (h->current_slice == 1) {
                    if (!(avctx->flags2 & CODEC_FLAG2_CHUNKS))
                        decode_postinit(h, nal_index >= nals_needed);

                    if (h->avctx->hwaccel &&
                        (ret = h->avctx->hwaccel->start_frame(h->avctx, NULL, 0)) < 0)
                        return ret;
                    if (CONFIG_H264_VDPAU_DECODER &&
                        h->avctx->codec->capabilities & CODEC_CAP_HWACCEL_VDPAU)
                        ff_vdpau_h264_picture_start(h);
                }

                if (hx->redundant_pic_count == 0) {
                    if (avctx->hwaccel) {
                        ret = avctx->hwaccel->decode_slice(avctx,
                                                           &buf[buf_index - consumed],
                                                           consumed);
                        if (ret < 0)
                            return ret;
                    } else if (CONFIG_H264_VDPAU_DECODER &&
                               h->avctx->codec->capabilities & CODEC_CAP_HWACCEL_VDPAU) {
                        ff_vdpau_add_data_chunk(h->cur_pic_ptr->f.data[0],
                                                start_code,
                                                sizeof(start_code));
                        ff_vdpau_add_data_chunk(h->cur_pic_ptr->f.data[0],
                                                &buf[buf_index - consumed],
                                                consumed);
                    } else
                        context_count++;
                }
                break;
            case NAL_DPA:
                if (h->avctx->flags & CODEC_FLAG2_CHUNKS) {
                    av_log(h->avctx, AV_LOG_ERROR,
                           "Decoding in chunks is not supported for "
                           "partitioned slices.\n");
                    return AVERROR(ENOSYS);
                }

                init_get_bits(&hx->gb, ptr, bit_length);
                hx->intra_gb_ptr =
                hx->inter_gb_ptr = NULL;

                if ((err = ff_h264_decode_slice_header(hx, h))) {
                    /* make sure data_partitioning is cleared if it was set
                     * before, so we don't try decoding a slice without a valid
                     * slice header later */
                    h->data_partitioning = 0;
                    break;
                }

                hx->data_partitioning = 1;
                break;
            case NAL_DPB:
                init_get_bits(&hx->intra_gb, ptr, bit_length);
                hx->intra_gb_ptr = &hx->intra_gb;
                break;
            case NAL_DPC:
                init_get_bits(&hx->inter_gb, ptr, bit_length);
                hx->inter_gb_ptr = &hx->inter_gb;

                av_log(h->avctx, AV_LOG_ERROR, "Partitioned H.264 support is incomplete\n");
                break;

                if (hx->redundant_pic_count == 0 &&
                    hx->intra_gb_ptr &&
                    hx->data_partitioning &&
                    h->cur_pic_ptr && h->context_initialized &&
                    (avctx->skip_frame < AVDISCARD_NONREF || hx->nal_ref_idc) &&
                    (avctx->skip_frame < AVDISCARD_BIDIR  ||
                     hx->slice_type_nos != AV_PICTURE_TYPE_B) &&
                    (avctx->skip_frame < AVDISCARD_NONINTRA ||
                     hx->slice_type_nos == AV_PICTURE_TYPE_I) &&
                    avctx->skip_frame < AVDISCARD_ALL)
                    context_count++;
                break;
            case NAL_SEI:
                init_get_bits(&h->gb, ptr, bit_length);
                ret = ff_h264_decode_sei(h);
                if (ret < 0 && (h->avctx->err_recognition & AV_EF_EXPLODE))
                    goto end;
                break;
            case NAL_SPS:
                init_get_bits(&h->gb, ptr, bit_length);
                if (ff_h264_decode_seq_parameter_set(h) < 0 && (h->is_avc ? nalsize : 1)) {
                    av_log(h->avctx, AV_LOG_DEBUG,
                           "SPS decoding failure, trying again with the complete NAL\n");
                    if (h->is_avc)
                        av_assert0(next_avc - buf_index + consumed == nalsize);
                    if ((next_avc - buf_index + consumed - 1) >= INT_MAX/8)
                        break;
                    init_get_bits(&h->gb, &buf[buf_index + 1 - consumed],
                                  8*(next_avc - buf_index + consumed - 1));
                    ff_h264_decode_seq_parameter_set(h);
                }

                break;
            case NAL_PPS:
                init_get_bits(&h->gb, ptr, bit_length);
                ret = ff_h264_decode_picture_parameter_set(h, bit_length);
                if (ret < 0 && (h->avctx->err_recognition & AV_EF_EXPLODE))
                    goto end;
                break;
            case NAL_AUD:
            case NAL_END_SEQUENCE:
            case NAL_END_STREAM:
            case NAL_FILLER_DATA:
            case NAL_SPS_EXT:
            case NAL_AUXILIARY_SLICE:
                break;
            case NAL_FF_IGNORE:
                break;
            default:
                av_log(avctx, AV_LOG_DEBUG, "Unknown NAL code: %d (%d bits)\n",
                       hx->nal_unit_type, bit_length);
            }

            if (context_count == h->max_contexts) {
                ret = ff_h264_execute_decode_slices(h, context_count);
                if (ret < 0 && (h->avctx->err_recognition & AV_EF_EXPLODE))
                    goto end;
                context_count = 0;
            }

            if (err < 0 || err == SLICE_SKIPED) {
                if (err < 0)
                    av_log(h->avctx, AV_LOG_ERROR, "decode_slice_header error\n");
                h->ref_count[0] = h->ref_count[1] = h->list_count = 0;
            } else if (err == SLICE_SINGLETHREAD) {
                /* Slice could not be decoded in parallel mode, copy down
                 * NAL unit stuff to context 0 and restart. Note that
                 * rbsp_buffer is not transferred, but since we no longer
                 * run in parallel mode this should not be an issue. */
                h->nal_unit_type = hx->nal_unit_type;
                h->nal_ref_idc   = hx->nal_ref_idc;
                hx               = h;
                goto again;
            }
        }
    }
    if (context_count) {
        ret = ff_h264_execute_decode_slices(h, context_count);
        if (ret < 0 && (h->avctx->err_recognition & AV_EF_EXPLODE))
            goto end;
    }

    ret = 0;
end:
    /* clean up */
    if (h->cur_pic_ptr && !h->droppable) {
        ff_thread_report_progress(&h->cur_pic_ptr->tf, INT_MAX,
                                  h->picture_structure == PICT_BOTTOM_FIELD);
    }

    return (ret < 0) ? ret : buf_index;
}

/**
 * Return the number of bytes consumed for building the current frame.
 */
static int get_consumed_bytes(int pos, int buf_size)
{
    if (pos == 0)
        pos = 1;        // avoid infinite loops (I doubt that is needed but...)
    if (pos + 10 > buf_size)
        pos = buf_size; // oops ;)

    return pos;
}

static int output_frame(H264Context *h, AVFrame *dst, H264Picture *srcp)
{
    AVFrame *src = &srcp->f;
    const AVPixFmtDescriptor *desc = av_pix_fmt_desc_get(src->format);
    int i;
    int ret = av_frame_ref(dst, src);
    if (ret < 0)
        return ret;

    av_dict_set(&dst->metadata, "stereo_mode", ff_h264_sei_stereo_mode(h), 0);

    if (srcp->sei_recovery_frame_cnt == 0)
        dst->key_frame = 1;
    if (!srcp->crop)
        return 0;

    for (i = 0; i < desc->nb_components; i++) {
        int hshift = (i > 0) ? desc->log2_chroma_w : 0;
        int vshift = (i > 0) ? desc->log2_chroma_h : 0;
        int off    = ((srcp->crop_left >> hshift) << h->pixel_shift) +
                      (srcp->crop_top  >> vshift) * dst->linesize[i];
        dst->data[i] += off;
    }
    return 0;
}

static int is_extra(const uint8_t *buf, int buf_size)
{
    int cnt= buf[5]&0x1f;
    const uint8_t *p= buf+6;
    while(cnt--){
        int nalsize= AV_RB16(p) + 2;
        if(nalsize > buf_size - (p-buf) || p[2]!=0x67)
            return 0;
        p += nalsize;
    }
    cnt = *(p++);
    if(!cnt)
        return 0;
    while(cnt--){
        int nalsize= AV_RB16(p) + 2;
        if(nalsize > buf_size - (p-buf) || p[2]!=0x68)
            return 0;
        p += nalsize;
    }
    return 1;
}

static int h264_decode_frame(AVCodecContext *avctx, void *data,
                             int *got_frame, AVPacket *avpkt)
{
    const uint8_t *buf = avpkt->data;
    int buf_size       = avpkt->size;
    H264Context *h     = avctx->priv_data;
    AVFrame *pict      = data;
    int buf_index      = 0;
    H264Picture *out;
    int i, out_idx;
    int ret;

    h->flags = avctx->flags;
    /* reset data partitioning here, to ensure GetBitContexts from previous
     * packets do not get used. */
    h->data_partitioning = 0;

    /* end of stream, output what is still in the buffers */
    if (buf_size == 0) {
 out:

        h->cur_pic_ptr = NULL;
        h->first_field = 0;

        // FIXME factorize this with the output code below
        out     = h->delayed_pic[0];
        out_idx = 0;
        for (i = 1;
             h->delayed_pic[i] &&
             !h->delayed_pic[i]->f.key_frame &&
             !h->delayed_pic[i]->mmco_reset;
             i++)
            if (h->delayed_pic[i]->poc < out->poc) {
                out     = h->delayed_pic[i];
                out_idx = i;
            }

        for (i = out_idx; h->delayed_pic[i]; i++)
            h->delayed_pic[i] = h->delayed_pic[i + 1];

        if (out) {
            out->reference &= ~DELAYED_PIC_REF;
            ret = output_frame(h, pict, out);
            if (ret < 0)
                return ret;
            *got_frame = 1;
        }

        return buf_index;
    }
    if (h->is_avc && av_packet_get_side_data(avpkt, AV_PKT_DATA_NEW_EXTRADATA, NULL)) {
        int side_size;
        uint8_t *side = av_packet_get_side_data(avpkt, AV_PKT_DATA_NEW_EXTRADATA, &side_size);
        if (is_extra(side, side_size))
            ff_h264_decode_extradata(h, side, side_size);
    }
    if(h->is_avc && buf_size >= 9 && buf[0]==1 && buf[2]==0 && (buf[4]&0xFC)==0xFC && (buf[5]&0x1F) && buf[8]==0x67){
        if (is_extra(buf, buf_size))
            return ff_h264_decode_extradata(h, buf, buf_size);
    }

    buf_index = decode_nal_units(h, buf, buf_size, 0);
    if (buf_index < 0)
        return AVERROR_INVALIDDATA;

    if (!h->cur_pic_ptr && h->nal_unit_type == NAL_END_SEQUENCE) {
        av_assert0(buf_index <= buf_size);
        goto out;
    }

    if (!(avctx->flags2 & CODEC_FLAG2_CHUNKS) && !h->cur_pic_ptr) {
        if (avctx->skip_frame >= AVDISCARD_NONREF ||
            buf_size >= 4 && !memcmp("Q264", buf, 4))
            return buf_size;
        av_log(avctx, AV_LOG_ERROR, "no frame!\n");
        return AVERROR_INVALIDDATA;
    }

    if (!(avctx->flags2 & CODEC_FLAG2_CHUNKS) ||
        (h->mb_y >= h->mb_height && h->mb_height)) {
        if (avctx->flags2 & CODEC_FLAG2_CHUNKS)
            decode_postinit(h, 1);

        ff_h264_field_end(h, 0);

        /* Wait for second field. */
        *got_frame = 0;
        if (h->next_output_pic && (
                                   h->next_output_pic->recovered)) {
            if (!h->next_output_pic->recovered)
                h->next_output_pic->f.flags |= AV_FRAME_FLAG_CORRUPT;

            ret = output_frame(h, pict, h->next_output_pic);
            if (ret < 0)
                return ret;
            *got_frame = 1;
            if (CONFIG_MPEGVIDEO) {
                ff_print_debug_info2(h->avctx, pict, h->er.mbskip_table,
                                    h->next_output_pic->mb_type,
                                    h->next_output_pic->qscale_table,
                                    h->next_output_pic->motion_val,
                                    &h->low_delay,
                                    h->mb_width, h->mb_height, h->mb_stride, 1);
            }
        }
    }

    assert(pict->buf[0] || !*got_frame);

    return get_consumed_bytes(buf_index, buf_size);
}

av_cold void ff_h264_free_context(H264Context *h)
{
    int i;

    ff_h264_free_tables(h, 1); // FIXME cleanup init stuff perhaps

    for (i = 0; i < MAX_SPS_COUNT; i++)
        av_freep(h->sps_buffers + i);

    for (i = 0; i < MAX_PPS_COUNT; i++)
        av_freep(h->pps_buffers + i);
}

static av_cold int h264_decode_end(AVCodecContext *avctx)
{
    H264Context *h = avctx->priv_data;

    ff_h264_remove_all_refs(h);
    ff_h264_free_context(h);

    ff_h264_unref_picture(h, &h->cur_pic);

    return 0;
}

static const AVProfile profiles[] = {
    { FF_PROFILE_H264_BASELINE,             "Baseline"              },
    { FF_PROFILE_H264_CONSTRAINED_BASELINE, "Constrained Baseline"  },
    { FF_PROFILE_H264_MAIN,                 "Main"                  },
    { FF_PROFILE_H264_EXTENDED,             "Extended"              },
    { FF_PROFILE_H264_HIGH,                 "High"                  },
    { FF_PROFILE_H264_HIGH_10,              "High 10"               },
    { FF_PROFILE_H264_HIGH_10_INTRA,        "High 10 Intra"         },
    { FF_PROFILE_H264_HIGH_422,             "High 4:2:2"            },
    { FF_PROFILE_H264_HIGH_422_INTRA,       "High 4:2:2 Intra"      },
    { FF_PROFILE_H264_HIGH_444,             "High 4:4:4"            },
    { FF_PROFILE_H264_HIGH_444_PREDICTIVE,  "High 4:4:4 Predictive" },
    { FF_PROFILE_H264_HIGH_444_INTRA,       "High 4:4:4 Intra"      },
    { FF_PROFILE_H264_CAVLC_444,            "CAVLC 4:4:4"           },
    { FF_PROFILE_UNKNOWN },
};

static const AVOption h264_options[] = {
    {"is_avc", "is avc", offsetof(H264Context, is_avc), FF_OPT_TYPE_INT, {.i64 = 0}, 0, 1, 0},
    {"nal_length_size", "nal_length_size", offsetof(H264Context, nal_length_size), FF_OPT_TYPE_INT, {.i64 = 0}, 0, 4, 0},
    {NULL}
};

static const AVClass h264_class = {
    .class_name = "H264 Decoder",
    .item_name  = av_default_item_name,
    .option     = h264_options,
    .version    = LIBAVUTIL_VERSION_INT,
};

AVCodec ff_h264_decoder = {
    .name                  = "h264",
    .long_name             = NULL_IF_CONFIG_SMALL("H.264 / AVC / MPEG-4 AVC / MPEG-4 part 10"),
    .type                  = AVMEDIA_TYPE_VIDEO,
    .id                    = AV_CODEC_ID_H264,
    .priv_data_size        = sizeof(H264Context),
    .init                  = ff_h264_decode_init,
    .close                 = h264_decode_end,
    .decode                = h264_decode_frame,
    .capabilities          = /*CODEC_CAP_DRAW_HORIZ_BAND |*/ CODEC_CAP_DR1 |
                             CODEC_CAP_DELAY | CODEC_CAP_SLICE_THREADS |
                             CODEC_CAP_FRAME_THREADS,
    .flush                 = flush_dpb,
    .init_thread_copy      = ONLY_IF_THREADS_ENABLED(decode_init_thread_copy),
    .update_thread_context = ONLY_IF_THREADS_ENABLED(ff_h264_update_thread_context),
    .profiles              = NULL_IF_CONFIG_SMALL(profiles),
    .priv_class            = &h264_class,
};

#if CONFIG_H264_VDPAU_DECODER
static const AVClass h264_vdpau_class = {
    .class_name = "H264 VDPAU Decoder",
    .item_name  = av_default_item_name,
    .option     = h264_options,
    .version    = LIBAVUTIL_VERSION_INT,
};

AVCodec ff_h264_vdpau_decoder = {
    .name           = "h264_vdpau",
    .long_name      = NULL_IF_CONFIG_SMALL("H.264 / AVC / MPEG-4 AVC / MPEG-4 part 10 (VDPAU acceleration)"),
    .type           = AVMEDIA_TYPE_VIDEO,
    .id             = AV_CODEC_ID_H264,
    .priv_data_size = sizeof(H264Context),
    .init           = ff_h264_decode_init,
    .close          = h264_decode_end,
    .decode         = h264_decode_frame,
    .capabilities   = CODEC_CAP_DR1 | CODEC_CAP_DELAY | CODEC_CAP_HWACCEL_VDPAU,
    .flush          = flush_dpb,
    .pix_fmts       = (const enum AVPixelFormat[]) { AV_PIX_FMT_VDPAU_H264,
                                                     AV_PIX_FMT_NONE},
    .profiles       = NULL_IF_CONFIG_SMALL(profiles),
    .priv_class     = &h264_vdpau_class,
};
#endif<|MERGE_RESOLUTION|>--- conflicted
+++ resolved
@@ -874,20 +874,11 @@
         AVFrameSideData *rotation = av_frame_new_side_data(&cur->f,
                                                            AV_FRAME_DATA_DISPLAYMATRIX,
                                                            sizeof(int32_t) * 9);
-<<<<<<< HEAD
         if (rotation) {
             av_display_rotation_set((int32_t *)rotation->data, angle);
             av_display_matrix_flip((int32_t *)rotation->data,
-                                   h->sei_vflip, h->sei_hflip);
-        }
-=======
-        if (!rotation)
-            return;
-
-        av_display_rotation_set((int32_t *)rotation->data, angle);
-        av_display_matrix_flip((int32_t *)rotation->data,
-                               h->sei_hflip, h->sei_vflip);
->>>>>>> b1b1a737
+                                   h->sei_hflip, h->sei_vflip);
+        }
     }
 
     cur->mmco_reset = h->mmco_reset;
