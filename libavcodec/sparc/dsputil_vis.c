--- conflicted
+++ resolved
@@ -18,38 +18,10 @@
  * Foundation, Inc., 51 Franklin Street, Fifth Floor, Boston, MA 02110-1301 USA
  */
 
-<<<<<<< HEAD
-/* The *no_round* functions have been added by James A. Morrison, 2003,2004.
-   The vis code from libmpeg2 was adapted for libavcodec by James A. Morrison.
- */
-
-#include "config.h"
-
-#include <inttypes.h>
-
-#include "libavutil/attributes.h"
-#include "libavcodec/dsputil.h"
-#include "libavutil/mem.h"
-#include "dsputil_vis.h"
-
-#include "vis.h"
-
-#define ACCEL_SPARC_VIS 1
-#define ACCEL_SPARC_VIS2 2
-
-static int vis_level(void)
-{
-    int accel = 0;
-    accel |= ACCEL_SPARC_VIS;
-    accel |= ACCEL_SPARC_VIS2;
-    return accel;
-}
-=======
 #include "libavutil/attributes.h"
 #include "libavcodec/dsputil.h"
 #include "dsputil_vis.h"
 #include "vis.h"
->>>>>>> 78ce568e
 
 av_cold void ff_dsputil_init_vis(DSPContext *c, AVCodecContext *avctx)
 {
