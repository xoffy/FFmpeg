--- conflicted
+++ resolved
@@ -135,31 +135,22 @@
 {
     JvContext *s           = avctx->priv_data;
     const uint8_t *buf     = avpkt->data;
-<<<<<<< HEAD
     const uint8_t *buf_end = buf + avpkt->size;
-    int video_size, video_type, ret, i, j;
+    int video_size, video_type, i, j, ret;
 
     if (avpkt->size < 6)
         return AVERROR_INVALIDDATA;
-=======
-    const uint8_t *buf_end = buf + buf_size;
-    int video_size, video_type, i, j, ret;
->>>>>>> 759001c5
 
     video_size = AV_RL32(buf);
     video_type = buf[4];
     buf += 5;
 
     if (video_size) {
-<<<<<<< HEAD
         if (video_size < 0 || video_size > avpkt->size - 5) {
             av_log(avctx, AV_LOG_ERROR, "video size %d invalid\n", video_size);
             return AVERROR_INVALIDDATA;
         }
-        if ((ret = avctx->reget_buffer(avctx, &s->frame)) < 0) {
-=======
         if ((ret = ff_reget_buffer(avctx, &s->frame)) < 0) {
->>>>>>> 759001c5
             av_log(avctx, AV_LOG_ERROR, "get_buffer() failed\n");
             return ret;
         }
