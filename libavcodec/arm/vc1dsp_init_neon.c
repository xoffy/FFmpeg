--- conflicted
+++ resolved
@@ -92,9 +92,7 @@
     dsp->vc1_inv_trans_8x4_dc = ff_vc1_inv_trans_8x4_dc_neon;
     dsp->vc1_inv_trans_4x4_dc = ff_vc1_inv_trans_4x4_dc_neon;
 
-<<<<<<< HEAD
     dsp->put_vc1_mspel_pixels_tab[1][ 0] = ff_put_pixels8x8_neon;
-    if (HAVE_AS_DN_DIRECTIVE) {
     FN_ASSIGN(1, 0);
     FN_ASSIGN(2, 0);
     FN_ASSIGN(3, 0);
@@ -113,25 +111,6 @@
     FN_ASSIGN(1, 3);
     FN_ASSIGN(2, 3);
     FN_ASSIGN(3, 3);
-    }
-=======
-    dsp->put_vc1_mspel_pixels_tab[ 0] = ff_put_pixels8x8_neon;
-    dsp->put_vc1_mspel_pixels_tab[ 1] = ff_put_vc1_mspel_mc10_neon;
-    dsp->put_vc1_mspel_pixels_tab[ 2] = ff_put_vc1_mspel_mc20_neon;
-    dsp->put_vc1_mspel_pixels_tab[ 3] = ff_put_vc1_mspel_mc30_neon;
-    dsp->put_vc1_mspel_pixels_tab[ 4] = ff_put_vc1_mspel_mc01_neon;
-    dsp->put_vc1_mspel_pixels_tab[ 5] = ff_put_vc1_mspel_mc11_neon;
-    dsp->put_vc1_mspel_pixels_tab[ 6] = ff_put_vc1_mspel_mc21_neon;
-    dsp->put_vc1_mspel_pixels_tab[ 7] = ff_put_vc1_mspel_mc31_neon;
-    dsp->put_vc1_mspel_pixels_tab[ 8] = ff_put_vc1_mspel_mc02_neon;
-    dsp->put_vc1_mspel_pixels_tab[ 9] = ff_put_vc1_mspel_mc12_neon;
-    dsp->put_vc1_mspel_pixels_tab[10] = ff_put_vc1_mspel_mc22_neon;
-    dsp->put_vc1_mspel_pixels_tab[11] = ff_put_vc1_mspel_mc32_neon;
-    dsp->put_vc1_mspel_pixels_tab[12] = ff_put_vc1_mspel_mc03_neon;
-    dsp->put_vc1_mspel_pixels_tab[13] = ff_put_vc1_mspel_mc13_neon;
-    dsp->put_vc1_mspel_pixels_tab[14] = ff_put_vc1_mspel_mc23_neon;
-    dsp->put_vc1_mspel_pixels_tab[15] = ff_put_vc1_mspel_mc33_neon;
->>>>>>> d7320ca3
 
     dsp->put_no_rnd_vc1_chroma_pixels_tab[0] = ff_put_vc1_chroma_mc8_neon;
     dsp->avg_no_rnd_vc1_chroma_pixels_tab[0] = ff_avg_vc1_chroma_mc8_neon;
