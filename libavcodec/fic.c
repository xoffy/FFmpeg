--- conflicted
+++ resolved
@@ -476,10 +476,6 @@
     .init           = fic_decode_init,
     .decode         = fic_decode_frame,
     .close          = fic_decode_close,
-<<<<<<< HEAD
-    .capabilities   = CODEC_CAP_DR1 | CODEC_CAP_SLICE_THREADS,
+    .capabilities   = AV_CODEC_CAP_DR1 | AV_CODEC_CAP_SLICE_THREADS,
     .priv_class     = &fic_decoder_class,
-=======
-    .capabilities   = AV_CODEC_CAP_DR1 | AV_CODEC_CAP_SLICE_THREADS,
->>>>>>> def97856
 };