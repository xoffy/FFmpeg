/*
 * Opus decoder using libopus
 * Copyright (c) 2012 Nicolas George
 *
 * This file is part of FFmpeg.
 *
 * FFmpeg is free software; you can redistribute it and/or
 * modify it under the terms of the GNU Lesser General Public
 * License as published by the Free Software Foundation; either
 * version 2.1 of the License, or (at your option) any later version.
 *
 * FFmpeg is distributed in the hope that it will be useful,
 * but WITHOUT ANY WARRANTY; without even the implied warranty of
 * MERCHANTABILITY or FITNESS FOR A PARTICULAR PURPOSE.  See the GNU
 * Lesser General Public License for more details.
 *
 * You should have received a copy of the GNU Lesser General Public
 * License along with FFmpeg; if not, write to the Free Software
 * Foundation, Inc., 51 Franklin Street, Fifth Floor, Boston, MA 02110-1301 USA
 */

#include <opus.h>
#include <opus_multistream.h>

#include "libavutil/internal.h"
#include "libavutil/intreadwrite.h"

#include "avcodec.h"
#include "internal.h"
#include "vorbis.h"
#include "mathops.h"
#include "libopus.h"

struct libopus_context {
    OpusMSDecoder *dec;
    int pre_skip;
#ifndef OPUS_SET_GAIN
    union { int i; double d; } gain;
#endif
};

#define OPUS_HEAD_SIZE 19

static av_cold int libopus_decode_init(AVCodecContext *avc)
{
    struct libopus_context *opus = avc->priv_data;
    int ret, channel_map = 0, gain_db = 0, nb_streams, nb_coupled;
    uint8_t mapping_arr[8] = { 0, 1 }, *mapping;

    avc->sample_rate    = 48000;
    avc->sample_fmt     = avc->request_sample_fmt == AV_SAMPLE_FMT_FLT ?
                          AV_SAMPLE_FMT_FLT : AV_SAMPLE_FMT_S16;
    avc->channel_layout = avc->channels > 8 ? 0 :
                          ff_vorbis_channel_layouts[avc->channels - 1];

    if (avc->extradata_size >= OPUS_HEAD_SIZE) {
        opus->pre_skip = AV_RL16(avc->extradata + 10);
        gain_db     = sign_extend(AV_RL16(avc->extradata + 16), 16);
        channel_map = AV_RL8 (avc->extradata + 18);
    }
    if (avc->extradata_size >= OPUS_HEAD_SIZE + 2 + avc->channels) {
        nb_streams = avc->extradata[OPUS_HEAD_SIZE + 0];
        nb_coupled = avc->extradata[OPUS_HEAD_SIZE + 1];
        if (nb_streams + nb_coupled != avc->channels)
            av_log(avc, AV_LOG_WARNING, "Inconsistent channel mapping.\n");
        mapping = avc->extradata + OPUS_HEAD_SIZE + 2;
    } else {
        if (avc->channels > 2 || channel_map) {
            av_log(avc, AV_LOG_ERROR,
                   "No channel mapping for %d channels.\n", avc->channels);
            return AVERROR(EINVAL);
        }
        nb_streams = 1;
        nb_coupled = avc->channels > 1;
        mapping    = mapping_arr;
    }

    if (avc->channels > 2 && avc->channels <= 8) {
        const uint8_t *vorbis_offset = ff_vorbis_channel_layout_offsets[avc->channels - 1];
        int ch;

<<<<<<< HEAD
        /* Remap channels from vorbis order to ffmpeg order */
=======
        /* Remap channels from Vorbis order to libav order */
>>>>>>> 41ed7ab4
        for (ch = 0; ch < avc->channels; ch++)
            mapping_arr[ch] = mapping[vorbis_offset[ch]];
        mapping = mapping_arr;
    }

    opus->dec = opus_multistream_decoder_create(avc->sample_rate, avc->channels,
                                                nb_streams, nb_coupled,
                                                mapping, &ret);
    if (!opus->dec) {
        av_log(avc, AV_LOG_ERROR, "Unable to create decoder: %s\n",
               opus_strerror(ret));
        return ff_opus_error_to_averror(ret);
    }

#ifdef OPUS_SET_GAIN
    ret = opus_multistream_decoder_ctl(opus->dec, OPUS_SET_GAIN(gain_db));
    if (ret != OPUS_OK)
        av_log(avc, AV_LOG_WARNING, "Failed to set gain: %s\n",
               opus_strerror(ret));
#else
    {
        double gain_lin = ff_exp10(gain_db / (20.0 * 256));
        if (avc->sample_fmt == AV_SAMPLE_FMT_FLT)
            opus->gain.d = gain_lin;
        else
            opus->gain.i = FFMIN(gain_lin * 65536, INT_MAX);
    }
#endif

    /* Decoder delay (in samples) at 48kHz */
    avc->delay = avc->internal->skip_samples = opus->pre_skip;

    return 0;
}

static av_cold int libopus_decode_close(AVCodecContext *avc)
{
    struct libopus_context *opus = avc->priv_data;

    opus_multistream_decoder_destroy(opus->dec);
    return 0;
}

#define MAX_FRAME_SIZE (960 * 6)

static int libopus_decode(AVCodecContext *avc, void *data,
                          int *got_frame_ptr, AVPacket *pkt)
{
    struct libopus_context *opus = avc->priv_data;
    AVFrame *frame               = data;
    int ret, nb_samples;

    frame->nb_samples = MAX_FRAME_SIZE;
    if ((ret = ff_get_buffer(avc, frame, 0)) < 0)
        return ret;

    if (avc->sample_fmt == AV_SAMPLE_FMT_S16)
        nb_samples = opus_multistream_decode(opus->dec, pkt->data, pkt->size,
                                             (opus_int16 *)frame->data[0],
                                             frame->nb_samples, 0);
    else
        nb_samples = opus_multistream_decode_float(opus->dec, pkt->data, pkt->size,
                                                   (float *)frame->data[0],
                                                   frame->nb_samples, 0);

    if (nb_samples < 0) {
        av_log(avc, AV_LOG_ERROR, "Decoding error: %s\n",
               opus_strerror(nb_samples));
        return ff_opus_error_to_averror(nb_samples);
    }

#ifndef OPUS_SET_GAIN
    {
        int i = avc->channels * nb_samples;
        if (avc->sample_fmt == AV_SAMPLE_FMT_FLT) {
            float *pcm = (float *)frame->data[0];
            for (; i > 0; i--, pcm++)
                *pcm = av_clipf(*pcm * opus->gain.d, -1, 1);
        } else {
            int16_t *pcm = (int16_t *)frame->data[0];
            for (; i > 0; i--, pcm++)
                *pcm = av_clip_int16(((int64_t)opus->gain.i * *pcm) >> 16);
        }
    }
#endif

    frame->nb_samples = nb_samples;
    *got_frame_ptr    = 1;

    return pkt->size;
}

static void libopus_flush(AVCodecContext *avc)
{
    struct libopus_context *opus = avc->priv_data;

    opus_multistream_decoder_ctl(opus->dec, OPUS_RESET_STATE);
    /* The stream can have been extracted by a tool that is not Opus-aware.
       Therefore, any packet can become the first of the stream. */
    avc->internal->skip_samples = opus->pre_skip;
}

AVCodec ff_libopus_decoder = {
    .name           = "libopus",
    .long_name      = NULL_IF_CONFIG_SMALL("libopus Opus"),
    .type           = AVMEDIA_TYPE_AUDIO,
    .id             = AV_CODEC_ID_OPUS,
    .priv_data_size = sizeof(struct libopus_context),
    .init           = libopus_decode_init,
    .close          = libopus_decode_close,
    .decode         = libopus_decode,
    .flush          = libopus_flush,
    .capabilities   = AV_CODEC_CAP_DR1,
    .sample_fmts    = (const enum AVSampleFormat[]){ AV_SAMPLE_FMT_FLT,
                                                     AV_SAMPLE_FMT_S16,
                                                     AV_SAMPLE_FMT_NONE },
};<|MERGE_RESOLUTION|>--- conflicted
+++ resolved
@@ -79,11 +79,7 @@
         const uint8_t *vorbis_offset = ff_vorbis_channel_layout_offsets[avc->channels - 1];
         int ch;
 
-<<<<<<< HEAD
-        /* Remap channels from vorbis order to ffmpeg order */
-=======
-        /* Remap channels from Vorbis order to libav order */
->>>>>>> 41ed7ab4
+        /* Remap channels from Vorbis order to ffmpeg order */
         for (ch = 0; ch < avc->channels; ch++)
             mapping_arr[ch] = mapping[vorbis_offset[ch]];
         mapping = mapping_arr;
