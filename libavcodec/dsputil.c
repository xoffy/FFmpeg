--- conflicted
+++ resolved
@@ -303,15 +303,6 @@
     uint8_t *ptr, *last_line;
     int i;
 
-<<<<<<< HEAD
-    last_line = buf + (height - 1) * wrap;
-    for(i=0;i<w;i++) {
-        /* top and bottom */
-        if (sides&EDGE_TOP)    memcpy(buf - (i + 1) * wrap, buf, width);
-        if (sides&EDGE_BOTTOM) memcpy(last_line + (i + 1) * wrap, last_line, width);
-    }
-=======
->>>>>>> 1500be13
     /* left and right */
     ptr = buf;
     for(i=0;i<height;i++) {
@@ -319,20 +310,6 @@
         memset(ptr + width, ptr[width-1], w);
         ptr += wrap;
     }
-<<<<<<< HEAD
-    /* corners */
-    for(i=0;i<w;i++) {
-        if (sides&EDGE_TOP) {
-            memset(buf - (i + 1) * wrap - w, buf[0], w); /* top left */
-            memset(buf - (i + 1) * wrap + width, buf[width-1], w); /* top right */
-        }
-
-        if (sides&EDGE_BOTTOM) {
-            memset(last_line + (i + 1) * wrap - w, last_line[0], w); /* top left */
-            memset(last_line + (i + 1) * wrap + width, last_line[width-1], w); /* top right */
-        }
-    }
-=======
 
     /* top and bottom + corners */
     buf -= w;
@@ -343,7 +320,6 @@
     if (sides & EDGE_BOTTOM)
         for (i = 0; i < w; i++)
             memcpy(last_line + (i + 1) * wrap, last_line, width + w + w); // bottom
->>>>>>> 1500be13
 }
 
 /**
