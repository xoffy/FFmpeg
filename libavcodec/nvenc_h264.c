--- conflicted
+++ resolved
@@ -98,7 +98,6 @@
     { NULL },
 };
 
-<<<<<<< HEAD
 #if CONFIG_NVENC_ENCODER
 static const AVClass nvenc_class = {
     .class_name = "nvenc",
@@ -109,12 +108,7 @@
 
 AVCodec ff_nvenc_encoder = {
     .name           = "nvenc",
-    .long_name      = NULL_IF_CONFIG_SMALL("NVIDIA NVENC h264 encoder"),
-=======
-AVCodec ff_h264_nvenc_encoder = {
-    .name           = "h264_nvenc",
     .long_name      = NULL_IF_CONFIG_SMALL("NVIDIA NVENC H.264 encoder"),
->>>>>>> 41ed7ab4
     .type           = AVMEDIA_TYPE_VIDEO,
     .id             = AV_CODEC_ID_H264,
     .init           = ff_nvenc_encode_init,
@@ -140,11 +134,7 @@
 
 AVCodec ff_nvenc_h264_encoder = {
     .name           = "nvenc_h264",
-<<<<<<< HEAD
-    .long_name      = NULL_IF_CONFIG_SMALL("NVIDIA NVENC h264 encoder"),
-=======
     .long_name      = NULL_IF_CONFIG_SMALL("NVIDIA NVENC H.264 encoder"),
->>>>>>> 41ed7ab4
     .type           = AVMEDIA_TYPE_VIDEO,
     .id             = AV_CODEC_ID_H264,
     .init           = ff_nvenc_encode_init,
