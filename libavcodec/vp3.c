/*
 * Copyright (C) 2003-2004 the ffmpeg project
 *
 * This file is part of FFmpeg.
 *
 * FFmpeg is free software; you can redistribute it and/or
 * modify it under the terms of the GNU Lesser General Public
 * License as published by the Free Software Foundation; either
 * version 2.1 of the License, or (at your option) any later version.
 *
 * FFmpeg is distributed in the hope that it will be useful,
 * but WITHOUT ANY WARRANTY; without even the implied warranty of
 * MERCHANTABILITY or FITNESS FOR A PARTICULAR PURPOSE.  See the GNU
 * Lesser General Public License for more details.
 *
 * You should have received a copy of the GNU Lesser General Public
 * License along with FFmpeg; if not, write to the Free Software
 * Foundation, Inc., 51 Franklin Street, Fifth Floor, Boston, MA 02110-1301 USA
 */

/**
 * @file
 * On2 VP3 Video Decoder
 *
 * VP3 Video Decoder by Mike Melanson (mike at multimedia.cx)
 * For more information about the VP3 coding process, visit:
 *   http://wiki.multimedia.cx/index.php?title=On2_VP3
 *
 * Theora decoder by Alex Beregszaszi
 */

#include <stdio.h>
#include <stdlib.h>
#include <string.h>

#include "libavutil/imgutils.h"
#include "avcodec.h"
#include "internal.h"
#include "dsputil.h"
#include "get_bits.h"

#include "vp3data.h"
#include "xiph.h"
#include "thread.h"

#define FRAGMENT_PIXELS 8

//FIXME split things out into their own arrays
typedef struct Vp3Fragment {
    int16_t dc;
    uint8_t coding_method;
    uint8_t qpi;
} Vp3Fragment;

#define SB_NOT_CODED        0
#define SB_PARTIALLY_CODED  1
#define SB_FULLY_CODED      2

// This is the maximum length of a single long bit run that can be encoded
// for superblock coding or block qps. Theora special-cases this to read a
// bit instead of flipping the current bit to allow for runs longer than 4129.
#define MAXIMUM_LONG_BIT_RUN 4129

#define MODE_INTER_NO_MV      0
#define MODE_INTRA            1
#define MODE_INTER_PLUS_MV    2
#define MODE_INTER_LAST_MV    3
#define MODE_INTER_PRIOR_LAST 4
#define MODE_USING_GOLDEN     5
#define MODE_GOLDEN_MV        6
#define MODE_INTER_FOURMV     7
#define CODING_MODE_COUNT     8

/* special internal mode */
#define MODE_COPY             8

/* There are 6 preset schemes, plus a free-form scheme */
static const int ModeAlphabet[6][CODING_MODE_COUNT] =
{
    /* scheme 1: Last motion vector dominates */
    {    MODE_INTER_LAST_MV,    MODE_INTER_PRIOR_LAST,
         MODE_INTER_PLUS_MV,    MODE_INTER_NO_MV,
         MODE_INTRA,            MODE_USING_GOLDEN,
         MODE_GOLDEN_MV,        MODE_INTER_FOURMV },

    /* scheme 2 */
    {    MODE_INTER_LAST_MV,    MODE_INTER_PRIOR_LAST,
         MODE_INTER_NO_MV,      MODE_INTER_PLUS_MV,
         MODE_INTRA,            MODE_USING_GOLDEN,
         MODE_GOLDEN_MV,        MODE_INTER_FOURMV },

    /* scheme 3 */
    {    MODE_INTER_LAST_MV,    MODE_INTER_PLUS_MV,
         MODE_INTER_PRIOR_LAST, MODE_INTER_NO_MV,
         MODE_INTRA,            MODE_USING_GOLDEN,
         MODE_GOLDEN_MV,        MODE_INTER_FOURMV },

    /* scheme 4 */
    {    MODE_INTER_LAST_MV,    MODE_INTER_PLUS_MV,
         MODE_INTER_NO_MV,      MODE_INTER_PRIOR_LAST,
         MODE_INTRA,            MODE_USING_GOLDEN,
         MODE_GOLDEN_MV,        MODE_INTER_FOURMV },

    /* scheme 5: No motion vector dominates */
    {    MODE_INTER_NO_MV,      MODE_INTER_LAST_MV,
         MODE_INTER_PRIOR_LAST, MODE_INTER_PLUS_MV,
         MODE_INTRA,            MODE_USING_GOLDEN,
         MODE_GOLDEN_MV,        MODE_INTER_FOURMV },

    /* scheme 6 */
    {    MODE_INTER_NO_MV,      MODE_USING_GOLDEN,
         MODE_INTER_LAST_MV,    MODE_INTER_PRIOR_LAST,
         MODE_INTER_PLUS_MV,    MODE_INTRA,
         MODE_GOLDEN_MV,        MODE_INTER_FOURMV },

};

static const uint8_t hilbert_offset[16][2] = {
    {0,0}, {1,0}, {1,1}, {0,1},
    {0,2}, {0,3}, {1,3}, {1,2},
    {2,2}, {2,3}, {3,3}, {3,2},
    {3,1}, {2,1}, {2,0}, {3,0}
};

#define MIN_DEQUANT_VAL 2

typedef struct Vp3DecodeContext {
    AVCodecContext *avctx;
    int theora, theora_tables;
    int version;
    int width, height;
    int chroma_x_shift, chroma_y_shift;
    AVFrame golden_frame;
    AVFrame last_frame;
    AVFrame current_frame;
    int keyframe;
    DSPContext dsp;
    int flipped_image;
    int last_slice_end;
    int skip_loop_filter;

    int qps[3];
    int nqps;
    int last_qps[3];

    int superblock_count;
    int y_superblock_width;
    int y_superblock_height;
    int y_superblock_count;
    int c_superblock_width;
    int c_superblock_height;
    int c_superblock_count;
    int u_superblock_start;
    int v_superblock_start;
    unsigned char *superblock_coding;

    int macroblock_count;
    int macroblock_width;
    int macroblock_height;

    int fragment_count;
    int fragment_width[2];
    int fragment_height[2];

    Vp3Fragment *all_fragments;
    int fragment_start[3];
    int data_offset[3];

    int8_t (*motion_val[2])[2];

    ScanTable scantable;

    /* tables */
    uint16_t coded_dc_scale_factor[64];
    uint32_t coded_ac_scale_factor[64];
    uint8_t base_matrix[384][64];
    uint8_t qr_count[2][3];
    uint8_t qr_size [2][3][64];
    uint16_t qr_base[2][3][64];

    /**
     * This is a list of all tokens in bitstream order. Reordering takes place
     * by pulling from each level during IDCT. As a consequence, IDCT must be
     * in Hilbert order, making the minimum slice height 64 for 4:2:0 and 32
     * otherwise. The 32 different tokens with up to 12 bits of extradata are
     * collapsed into 3 types, packed as follows:
     *   (from the low to high bits)
     *
     * 2 bits: type (0,1,2)
     *   0: EOB run, 14 bits for run length (12 needed)
     *   1: zero run, 7 bits for run length
     *                7 bits for the next coefficient (3 needed)
     *   2: coefficient, 14 bits (11 needed)
     *
     * Coefficients are signed, so are packed in the highest bits for automatic
     * sign extension.
     */
    int16_t *dct_tokens[3][64];
    int16_t *dct_tokens_base;
#define TOKEN_EOB(eob_run)              ((eob_run) << 2)
#define TOKEN_ZERO_RUN(coeff, zero_run) (((coeff) << 9) + ((zero_run) << 2) + 1)
#define TOKEN_COEFF(coeff)              (((coeff) << 2) + 2)

    /**
     * number of blocks that contain DCT coefficients at the given level or higher
     */
    int num_coded_frags[3][64];
    int total_num_coded_frags;

    /* this is a list of indexes into the all_fragments array indicating
     * which of the fragments are coded */
    int *coded_fragment_list[3];

    VLC dc_vlc[16];
    VLC ac_vlc_1[16];
    VLC ac_vlc_2[16];
    VLC ac_vlc_3[16];
    VLC ac_vlc_4[16];

    VLC superblock_run_length_vlc;
    VLC fragment_run_length_vlc;
    VLC mode_code_vlc;
    VLC motion_vector_vlc;

    /* these arrays need to be on 16-byte boundaries since SSE2 operations
     * index into them */
    DECLARE_ALIGNED(16, int16_t, qmat)[3][2][3][64];     ///< qmat[qpi][is_inter][plane]

    /* This table contains superblock_count * 16 entries. Each set of 16
     * numbers corresponds to the fragment indexes 0..15 of the superblock.
     * An entry will be -1 to indicate that no entry corresponds to that
     * index. */
    int *superblock_fragments;

    /* This is an array that indicates how a particular macroblock
     * is coded. */
    unsigned char *macroblock_coding;

    uint8_t *edge_emu_buffer;

    /* Huffman decode */
    int hti;
    unsigned int hbits;
    int entries;
    int huff_code_size;
    uint32_t huffman_table[80][32][2];

    uint8_t filter_limit_values[64];
    DECLARE_ALIGNED(8, int, bounding_values_array)[256+2];
} Vp3DecodeContext;

/************************************************************************
 * VP3 specific functions
 ************************************************************************/

static void vp3_decode_flush(AVCodecContext *avctx)
{
    Vp3DecodeContext *s = avctx->priv_data;

    if (s->golden_frame.data[0]) {
        if (s->golden_frame.data[0] == s->last_frame.data[0])
            memset(&s->last_frame, 0, sizeof(AVFrame));
        if (s->current_frame.data[0] == s->golden_frame.data[0])
            memset(&s->current_frame, 0, sizeof(AVFrame));
        ff_thread_release_buffer(avctx, &s->golden_frame);
    }
    if (s->last_frame.data[0]) {
        if (s->current_frame.data[0] == s->last_frame.data[0])
            memset(&s->current_frame, 0, sizeof(AVFrame));
        ff_thread_release_buffer(avctx, &s->last_frame);
    }
    if (s->current_frame.data[0])
        ff_thread_release_buffer(avctx, &s->current_frame);
}

static av_cold int vp3_decode_end(AVCodecContext *avctx)
{
    Vp3DecodeContext *s = avctx->priv_data;
    int i;

    av_free(s->superblock_coding);
    av_free(s->all_fragments);
    av_free(s->coded_fragment_list[0]);
    av_free(s->dct_tokens_base);
    av_free(s->superblock_fragments);
    av_free(s->macroblock_coding);
    av_free(s->motion_val[0]);
    av_free(s->motion_val[1]);
    av_free(s->edge_emu_buffer);

    if (avctx->internal->is_copy)
        return 0;

    for (i = 0; i < 16; i++) {
        free_vlc(&s->dc_vlc[i]);
        free_vlc(&s->ac_vlc_1[i]);
        free_vlc(&s->ac_vlc_2[i]);
        free_vlc(&s->ac_vlc_3[i]);
        free_vlc(&s->ac_vlc_4[i]);
    }

    free_vlc(&s->superblock_run_length_vlc);
    free_vlc(&s->fragment_run_length_vlc);
    free_vlc(&s->mode_code_vlc);
    free_vlc(&s->motion_vector_vlc);

    /* release all frames */
    vp3_decode_flush(avctx);

    return 0;
}

/*
 * This function sets up all of the various blocks mappings:
 * superblocks <-> fragments, macroblocks <-> fragments,
 * superblocks <-> macroblocks
 *
 * @return 0 is successful; returns 1 if *anything* went wrong.
 */
static int init_block_mapping(Vp3DecodeContext *s)
{
    int sb_x, sb_y, plane;
    int x, y, i, j = 0;

    for (plane = 0; plane < 3; plane++) {
        int sb_width    = plane ? s->c_superblock_width  : s->y_superblock_width;
        int sb_height   = plane ? s->c_superblock_height : s->y_superblock_height;
        int frag_width  = s->fragment_width[!!plane];
        int frag_height = s->fragment_height[!!plane];

        for (sb_y = 0; sb_y < sb_height; sb_y++)
            for (sb_x = 0; sb_x < sb_width; sb_x++)
                for (i = 0; i < 16; i++) {
                    x = 4*sb_x + hilbert_offset[i][0];
                    y = 4*sb_y + hilbert_offset[i][1];

                    if (x < frag_width && y < frag_height)
                        s->superblock_fragments[j++] = s->fragment_start[plane] + y*frag_width + x;
                    else
                        s->superblock_fragments[j++] = -1;
                }
    }

    return 0;  /* successful path out */
}

/*
 * This function sets up the dequantization tables used for a particular
 * frame.
 */
static void init_dequantizer(Vp3DecodeContext *s, int qpi)
{
    int ac_scale_factor = s->coded_ac_scale_factor[s->qps[qpi]];
    int dc_scale_factor = s->coded_dc_scale_factor[s->qps[qpi]];
    int i, plane, inter, qri, bmi, bmj, qistart;

    for(inter=0; inter<2; inter++){
        for(plane=0; plane<3; plane++){
            int sum=0;
            for(qri=0; qri<s->qr_count[inter][plane]; qri++){
                sum+= s->qr_size[inter][plane][qri];
                if(s->qps[qpi] <= sum)
                    break;
            }
            qistart= sum - s->qr_size[inter][plane][qri];
            bmi= s->qr_base[inter][plane][qri  ];
            bmj= s->qr_base[inter][plane][qri+1];
            for(i=0; i<64; i++){
                int coeff= (  2*(sum    -s->qps[qpi])*s->base_matrix[bmi][i]
                            - 2*(qistart-s->qps[qpi])*s->base_matrix[bmj][i]
                            + s->qr_size[inter][plane][qri])
                           / (2*s->qr_size[inter][plane][qri]);

                int qmin= 8<<(inter + !i);
                int qscale= i ? ac_scale_factor : dc_scale_factor;

                s->qmat[qpi][inter][plane][s->dsp.idct_permutation[i]]= av_clip((qscale * coeff)/100 * 4, qmin, 4096);
            }
            // all DC coefficients use the same quant so as not to interfere with DC prediction
            s->qmat[qpi][inter][plane][0] = s->qmat[0][inter][plane][0];
        }
    }
}

/*
 * This function initializes the loop filter boundary limits if the frame's
 * quality index is different from the previous frame's.
 *
 * The filter_limit_values may not be larger than 127.
 */
static void init_loop_filter(Vp3DecodeContext *s)
{
    int *bounding_values= s->bounding_values_array+127;
    int filter_limit;
    int x;
    int value;

    filter_limit = s->filter_limit_values[s->qps[0]];

    /* set up the bounding values */
    memset(s->bounding_values_array, 0, 256 * sizeof(int));
    for (x = 0; x < filter_limit; x++) {
        bounding_values[-x] = -x;
        bounding_values[x] = x;
    }
    for (x = value = filter_limit; x < 128 && value; x++, value--) {
        bounding_values[ x] =  value;
        bounding_values[-x] = -value;
    }
    if (value)
        bounding_values[128] = value;
    bounding_values[129] = bounding_values[130] = filter_limit * 0x02020202;
}

/*
 * This function unpacks all of the superblock/macroblock/fragment coding
 * information from the bitstream.
 */
static int unpack_superblocks(Vp3DecodeContext *s, GetBitContext *gb)
{
    int superblock_starts[3] = { 0, s->u_superblock_start, s->v_superblock_start };
    int bit = 0;
    int current_superblock = 0;
    int current_run = 0;
    int num_partial_superblocks = 0;

    int i, j;
    int current_fragment;
    int plane;

    if (s->keyframe) {
        memset(s->superblock_coding, SB_FULLY_CODED, s->superblock_count);

    } else {

        /* unpack the list of partially-coded superblocks */
        bit = get_bits1(gb) ^ 1;
        current_run = 0;

        while (current_superblock < s->superblock_count && get_bits_left(gb) > 0) {
            if (s->theora && current_run == MAXIMUM_LONG_BIT_RUN)
                bit = get_bits1(gb);
            else
                bit ^= 1;

                current_run = get_vlc2(gb,
                    s->superblock_run_length_vlc.table, 6, 2) + 1;
                if (current_run == 34)
                    current_run += get_bits(gb, 12);

            if (current_superblock + current_run > s->superblock_count) {
                av_log(s->avctx, AV_LOG_ERROR, "Invalid partially coded superblock run length\n");
                return -1;
            }

            memset(s->superblock_coding + current_superblock, bit, current_run);

            current_superblock += current_run;
            if (bit)
                num_partial_superblocks += current_run;
        }

        /* unpack the list of fully coded superblocks if any of the blocks were
         * not marked as partially coded in the previous step */
        if (num_partial_superblocks < s->superblock_count) {
            int superblocks_decoded = 0;

            current_superblock = 0;
            bit = get_bits1(gb) ^ 1;
            current_run = 0;

            while (superblocks_decoded < s->superblock_count - num_partial_superblocks
                   && get_bits_left(gb) > 0) {

                if (s->theora && current_run == MAXIMUM_LONG_BIT_RUN)
                    bit = get_bits1(gb);
                else
                    bit ^= 1;

                        current_run = get_vlc2(gb,
                            s->superblock_run_length_vlc.table, 6, 2) + 1;
                        if (current_run == 34)
                            current_run += get_bits(gb, 12);

                for (j = 0; j < current_run; current_superblock++) {
                    if (current_superblock >= s->superblock_count) {
                        av_log(s->avctx, AV_LOG_ERROR, "Invalid fully coded superblock run length\n");
                        return -1;
                    }

                /* skip any superblocks already marked as partially coded */
                if (s->superblock_coding[current_superblock] == SB_NOT_CODED) {
                    s->superblock_coding[current_superblock] = 2*bit;
                    j++;
                }
                }
                superblocks_decoded += current_run;
            }
        }

        /* if there were partial blocks, initialize bitstream for
         * unpacking fragment codings */
        if (num_partial_superblocks) {

            current_run = 0;
            bit = get_bits1(gb);
            /* toggle the bit because as soon as the first run length is
             * fetched the bit will be toggled again */
            bit ^= 1;
        }
    }

    /* figure out which fragments are coded; iterate through each
     * superblock (all planes) */
    s->total_num_coded_frags = 0;
    memset(s->macroblock_coding, MODE_COPY, s->macroblock_count);

    for (plane = 0; plane < 3; plane++) {
        int sb_start = superblock_starts[plane];
        int sb_end = sb_start + (plane ? s->c_superblock_count : s->y_superblock_count);
        int num_coded_frags = 0;

    for (i = sb_start; i < sb_end && get_bits_left(gb) > 0; i++) {

        /* iterate through all 16 fragments in a superblock */
        for (j = 0; j < 16; j++) {

            /* if the fragment is in bounds, check its coding status */
            current_fragment = s->superblock_fragments[i * 16 + j];
            if (current_fragment != -1) {
                int coded = s->superblock_coding[i];

                if (s->superblock_coding[i] == SB_PARTIALLY_CODED) {

                    /* fragment may or may not be coded; this is the case
                     * that cares about the fragment coding runs */
                    if (current_run-- == 0) {
                        bit ^= 1;
                        current_run = get_vlc2(gb,
                            s->fragment_run_length_vlc.table, 5, 2);
                    }
                    coded = bit;
                }

                    if (coded) {
                        /* default mode; actual mode will be decoded in
                         * the next phase */
                        s->all_fragments[current_fragment].coding_method =
                            MODE_INTER_NO_MV;
                        s->coded_fragment_list[plane][num_coded_frags++] =
                            current_fragment;
                    } else {
                        /* not coded; copy this fragment from the prior frame */
                        s->all_fragments[current_fragment].coding_method =
                            MODE_COPY;
                    }
            }
        }
    }
        s->total_num_coded_frags += num_coded_frags;
        for (i = 0; i < 64; i++)
            s->num_coded_frags[plane][i] = num_coded_frags;
        if (plane < 2)
            s->coded_fragment_list[plane+1] = s->coded_fragment_list[plane] + num_coded_frags;
    }
    return 0;
}

/*
 * This function unpacks all the coding mode data for individual macroblocks
 * from the bitstream.
 */
static int unpack_modes(Vp3DecodeContext *s, GetBitContext *gb)
{
    int i, j, k, sb_x, sb_y;
    int scheme;
    int current_macroblock;
    int current_fragment;
    int coding_mode;
    int custom_mode_alphabet[CODING_MODE_COUNT];
    const int *alphabet;
    Vp3Fragment *frag;

    if (s->keyframe) {
        for (i = 0; i < s->fragment_count; i++)
            s->all_fragments[i].coding_method = MODE_INTRA;

    } else {

        /* fetch the mode coding scheme for this frame */
        scheme = get_bits(gb, 3);

        /* is it a custom coding scheme? */
        if (scheme == 0) {
            for (i = 0; i < 8; i++)
                custom_mode_alphabet[i] = MODE_INTER_NO_MV;
            for (i = 0; i < 8; i++)
                custom_mode_alphabet[get_bits(gb, 3)] = i;
            alphabet = custom_mode_alphabet;
        } else
            alphabet = ModeAlphabet[scheme-1];

        /* iterate through all of the macroblocks that contain 1 or more
         * coded fragments */
        for (sb_y = 0; sb_y < s->y_superblock_height; sb_y++) {
            for (sb_x = 0; sb_x < s->y_superblock_width; sb_x++) {
                if (get_bits_left(gb) <= 0)
                    return -1;

            for (j = 0; j < 4; j++) {
                int mb_x = 2*sb_x +   (j>>1);
                int mb_y = 2*sb_y + (((j>>1)+j)&1);
                current_macroblock = mb_y * s->macroblock_width + mb_x;

                if (mb_x >= s->macroblock_width || mb_y >= s->macroblock_height)
                    continue;

#define BLOCK_X (2*mb_x + (k&1))
#define BLOCK_Y (2*mb_y + (k>>1))
                /* coding modes are only stored if the macroblock has at least one
                 * luma block coded, otherwise it must be INTER_NO_MV */
                for (k = 0; k < 4; k++) {
                    current_fragment = BLOCK_Y*s->fragment_width[0] + BLOCK_X;
                    if (s->all_fragments[current_fragment].coding_method != MODE_COPY)
                        break;
                }
                if (k == 4) {
                    s->macroblock_coding[current_macroblock] = MODE_INTER_NO_MV;
                    continue;
                }

                /* mode 7 means get 3 bits for each coding mode */
                if (scheme == 7)
                    coding_mode = get_bits(gb, 3);
                else
                    coding_mode = alphabet
                        [get_vlc2(gb, s->mode_code_vlc.table, 3, 3)];

                s->macroblock_coding[current_macroblock] = coding_mode;
                for (k = 0; k < 4; k++) {
                    frag = s->all_fragments + BLOCK_Y*s->fragment_width[0] + BLOCK_X;
                    if (frag->coding_method != MODE_COPY)
                        frag->coding_method = coding_mode;
                }

#define SET_CHROMA_MODES \
    if (frag[s->fragment_start[1]].coding_method != MODE_COPY) \
        frag[s->fragment_start[1]].coding_method = coding_mode;\
    if (frag[s->fragment_start[2]].coding_method != MODE_COPY) \
        frag[s->fragment_start[2]].coding_method = coding_mode;

                if (s->chroma_y_shift) {
                    frag = s->all_fragments + mb_y*s->fragment_width[1] + mb_x;
                    SET_CHROMA_MODES
                } else if (s->chroma_x_shift) {
                    frag = s->all_fragments + 2*mb_y*s->fragment_width[1] + mb_x;
                    for (k = 0; k < 2; k++) {
                        SET_CHROMA_MODES
                        frag += s->fragment_width[1];
                    }
                } else {
                    for (k = 0; k < 4; k++) {
                        frag = s->all_fragments + BLOCK_Y*s->fragment_width[1] + BLOCK_X;
                        SET_CHROMA_MODES
                    }
                }
            }
            }
        }
    }

    return 0;
}

/*
 * This function unpacks all the motion vectors for the individual
 * macroblocks from the bitstream.
 */
static int unpack_vectors(Vp3DecodeContext *s, GetBitContext *gb)
{
    int j, k, sb_x, sb_y;
    int coding_mode;
    int motion_x[4];
    int motion_y[4];
    int last_motion_x = 0;
    int last_motion_y = 0;
    int prior_last_motion_x = 0;
    int prior_last_motion_y = 0;
    int current_macroblock;
    int current_fragment;
    int frag;

    if (s->keyframe)
        return 0;

    /* coding mode 0 is the VLC scheme; 1 is the fixed code scheme */
    coding_mode = get_bits1(gb);

    /* iterate through all of the macroblocks that contain 1 or more
     * coded fragments */
    for (sb_y = 0; sb_y < s->y_superblock_height; sb_y++) {
        for (sb_x = 0; sb_x < s->y_superblock_width; sb_x++) {
            if (get_bits_left(gb) <= 0)
                return -1;

        for (j = 0; j < 4; j++) {
            int mb_x = 2*sb_x +   (j>>1);
            int mb_y = 2*sb_y + (((j>>1)+j)&1);
            current_macroblock = mb_y * s->macroblock_width + mb_x;

            if (mb_x >= s->macroblock_width || mb_y >= s->macroblock_height ||
                (s->macroblock_coding[current_macroblock] == MODE_COPY))
                continue;

            switch (s->macroblock_coding[current_macroblock]) {

            case MODE_INTER_PLUS_MV:
            case MODE_GOLDEN_MV:
                /* all 6 fragments use the same motion vector */
                if (coding_mode == 0) {
                    motion_x[0] = motion_vector_table[get_vlc2(gb, s->motion_vector_vlc.table, 6, 2)];
                    motion_y[0] = motion_vector_table[get_vlc2(gb, s->motion_vector_vlc.table, 6, 2)];
                } else {
                    motion_x[0] = fixed_motion_vector_table[get_bits(gb, 6)];
                    motion_y[0] = fixed_motion_vector_table[get_bits(gb, 6)];
                }

                /* vector maintenance, only on MODE_INTER_PLUS_MV */
                if (s->macroblock_coding[current_macroblock] ==
                    MODE_INTER_PLUS_MV) {
                    prior_last_motion_x = last_motion_x;
                    prior_last_motion_y = last_motion_y;
                    last_motion_x = motion_x[0];
                    last_motion_y = motion_y[0];
                }
                break;

            case MODE_INTER_FOURMV:
                /* vector maintenance */
                prior_last_motion_x = last_motion_x;
                prior_last_motion_y = last_motion_y;

                /* fetch 4 vectors from the bitstream, one for each
                 * Y fragment, then average for the C fragment vectors */
                for (k = 0; k < 4; k++) {
                    current_fragment = BLOCK_Y*s->fragment_width[0] + BLOCK_X;
                    if (s->all_fragments[current_fragment].coding_method != MODE_COPY) {
                        if (coding_mode == 0) {
                            motion_x[k] = motion_vector_table[get_vlc2(gb, s->motion_vector_vlc.table, 6, 2)];
                            motion_y[k] = motion_vector_table[get_vlc2(gb, s->motion_vector_vlc.table, 6, 2)];
                        } else {
                            motion_x[k] = fixed_motion_vector_table[get_bits(gb, 6)];
                            motion_y[k] = fixed_motion_vector_table[get_bits(gb, 6)];
                        }
                        last_motion_x = motion_x[k];
                        last_motion_y = motion_y[k];
                    } else {
                        motion_x[k] = 0;
                        motion_y[k] = 0;
                    }
                }
                break;

            case MODE_INTER_LAST_MV:
                /* all 6 fragments use the last motion vector */
                motion_x[0] = last_motion_x;
                motion_y[0] = last_motion_y;

                /* no vector maintenance (last vector remains the
                 * last vector) */
                break;

            case MODE_INTER_PRIOR_LAST:
                /* all 6 fragments use the motion vector prior to the
                 * last motion vector */
                motion_x[0] = prior_last_motion_x;
                motion_y[0] = prior_last_motion_y;

                /* vector maintenance */
                prior_last_motion_x = last_motion_x;
                prior_last_motion_y = last_motion_y;
                last_motion_x = motion_x[0];
                last_motion_y = motion_y[0];
                break;

            default:
                /* covers intra, inter without MV, golden without MV */
                motion_x[0] = 0;
                motion_y[0] = 0;

                /* no vector maintenance */
                break;
            }

            /* assign the motion vectors to the correct fragments */
            for (k = 0; k < 4; k++) {
                current_fragment =
                    BLOCK_Y*s->fragment_width[0] + BLOCK_X;
                if (s->macroblock_coding[current_macroblock] == MODE_INTER_FOURMV) {
                    s->motion_val[0][current_fragment][0] = motion_x[k];
                    s->motion_val[0][current_fragment][1] = motion_y[k];
                } else {
                    s->motion_val[0][current_fragment][0] = motion_x[0];
                    s->motion_val[0][current_fragment][1] = motion_y[0];
                }
            }

            if (s->chroma_y_shift) {
                if (s->macroblock_coding[current_macroblock] == MODE_INTER_FOURMV) {
                    motion_x[0] = RSHIFT(motion_x[0] + motion_x[1] + motion_x[2] + motion_x[3], 2);
                    motion_y[0] = RSHIFT(motion_y[0] + motion_y[1] + motion_y[2] + motion_y[3], 2);
                }
                motion_x[0] = (motion_x[0]>>1) | (motion_x[0]&1);
                motion_y[0] = (motion_y[0]>>1) | (motion_y[0]&1);
                frag = mb_y*s->fragment_width[1] + mb_x;
                s->motion_val[1][frag][0] = motion_x[0];
                s->motion_val[1][frag][1] = motion_y[0];
            } else if (s->chroma_x_shift) {
                if (s->macroblock_coding[current_macroblock] == MODE_INTER_FOURMV) {
                    motion_x[0] = RSHIFT(motion_x[0] + motion_x[1], 1);
                    motion_y[0] = RSHIFT(motion_y[0] + motion_y[1], 1);
                    motion_x[1] = RSHIFT(motion_x[2] + motion_x[3], 1);
                    motion_y[1] = RSHIFT(motion_y[2] + motion_y[3], 1);
                } else {
                    motion_x[1] = motion_x[0];
                    motion_y[1] = motion_y[0];
                }
                motion_x[0] = (motion_x[0]>>1) | (motion_x[0]&1);
                motion_x[1] = (motion_x[1]>>1) | (motion_x[1]&1);

                frag = 2*mb_y*s->fragment_width[1] + mb_x;
                for (k = 0; k < 2; k++) {
                    s->motion_val[1][frag][0] = motion_x[k];
                    s->motion_val[1][frag][1] = motion_y[k];
                    frag += s->fragment_width[1];
                }
            } else {
                for (k = 0; k < 4; k++) {
                    frag = BLOCK_Y*s->fragment_width[1] + BLOCK_X;
                    if (s->macroblock_coding[current_macroblock] == MODE_INTER_FOURMV) {
                        s->motion_val[1][frag][0] = motion_x[k];
                        s->motion_val[1][frag][1] = motion_y[k];
                    } else {
                        s->motion_val[1][frag][0] = motion_x[0];
                        s->motion_val[1][frag][1] = motion_y[0];
                    }
                }
            }
        }
        }
    }

    return 0;
}

static int unpack_block_qpis(Vp3DecodeContext *s, GetBitContext *gb)
{
    int qpi, i, j, bit, run_length, blocks_decoded, num_blocks_at_qpi;
    int num_blocks = s->total_num_coded_frags;

    for (qpi = 0; qpi < s->nqps-1 && num_blocks > 0; qpi++) {
        i = blocks_decoded = num_blocks_at_qpi = 0;

        bit = get_bits1(gb) ^ 1;
        run_length = 0;

        do {
            if (run_length == MAXIMUM_LONG_BIT_RUN)
                bit = get_bits1(gb);
            else
                bit ^= 1;

            run_length = get_vlc2(gb, s->superblock_run_length_vlc.table, 6, 2) + 1;
            if (run_length == 34)
                run_length += get_bits(gb, 12);
            blocks_decoded += run_length;

            if (!bit)
                num_blocks_at_qpi += run_length;

            for (j = 0; j < run_length; i++) {
                if (i >= s->total_num_coded_frags)
                    return -1;

                if (s->all_fragments[s->coded_fragment_list[0][i]].qpi == qpi) {
                    s->all_fragments[s->coded_fragment_list[0][i]].qpi += bit;
                    j++;
                }
            }
        } while (blocks_decoded < num_blocks && get_bits_left(gb) > 0);

        num_blocks -= num_blocks_at_qpi;
    }

    return 0;
}

/*
 * This function is called by unpack_dct_coeffs() to extract the VLCs from
 * the bitstream. The VLCs encode tokens which are used to unpack DCT
 * data. This function unpacks all the VLCs for either the Y plane or both
 * C planes, and is called for DC coefficients or different AC coefficient
 * levels (since different coefficient types require different VLC tables.
 *
 * This function returns a residual eob run. E.g, if a particular token gave
 * instructions to EOB the next 5 fragments and there were only 2 fragments
 * left in the current fragment range, 3 would be returned so that it could
 * be passed into the next call to this same function.
 */
static int unpack_vlcs(Vp3DecodeContext *s, GetBitContext *gb,
                        VLC *table, int coeff_index,
                        int plane,
                        int eob_run)
{
    int i, j = 0;
    int token;
    int zero_run = 0;
    DCTELEM coeff = 0;
    int bits_to_get;
    int blocks_ended;
    int coeff_i = 0;
    int num_coeffs = s->num_coded_frags[plane][coeff_index];
    int16_t *dct_tokens = s->dct_tokens[plane][coeff_index];

    /* local references to structure members to avoid repeated deferences */
    int *coded_fragment_list = s->coded_fragment_list[plane];
    Vp3Fragment *all_fragments = s->all_fragments;
    VLC_TYPE (*vlc_table)[2] = table->table;

    if (num_coeffs < 0)
        av_log(s->avctx, AV_LOG_ERROR, "Invalid number of coefficents at level %d\n", coeff_index);

    if (eob_run > num_coeffs) {
        coeff_i = blocks_ended = num_coeffs;
        eob_run -= num_coeffs;
    } else {
        coeff_i = blocks_ended = eob_run;
        eob_run = 0;
    }

    // insert fake EOB token to cover the split between planes or zzi
    if (blocks_ended)
        dct_tokens[j++] = blocks_ended << 2;

    while (coeff_i < num_coeffs && get_bits_left(gb) > 0) {
            /* decode a VLC into a token */
            token = get_vlc2(gb, vlc_table, 11, 3);
            /* use the token to get a zero run, a coefficient, and an eob run */
            if ((unsigned) token <= 6U) {
                eob_run = eob_run_base[token];
                if (eob_run_get_bits[token])
                    eob_run += get_bits(gb, eob_run_get_bits[token]);

                // record only the number of blocks ended in this plane,
                // any spill will be recorded in the next plane.
                if (eob_run > num_coeffs - coeff_i) {
                    dct_tokens[j++] = TOKEN_EOB(num_coeffs - coeff_i);
                    blocks_ended   += num_coeffs - coeff_i;
                    eob_run        -= num_coeffs - coeff_i;
                    coeff_i         = num_coeffs;
                } else {
                    dct_tokens[j++] = TOKEN_EOB(eob_run);
                    blocks_ended   += eob_run;
                    coeff_i        += eob_run;
                    eob_run = 0;
                }
            } else if (token >= 0) {
                bits_to_get = coeff_get_bits[token];
                if (bits_to_get)
                    bits_to_get = get_bits(gb, bits_to_get);
                coeff = coeff_tables[token][bits_to_get];

                zero_run = zero_run_base[token];
                if (zero_run_get_bits[token])
                    zero_run += get_bits(gb, zero_run_get_bits[token]);

                if (zero_run) {
                    dct_tokens[j++] = TOKEN_ZERO_RUN(coeff, zero_run);
                } else {
                    // Save DC into the fragment structure. DC prediction is
                    // done in raster order, so the actual DC can't be in with
                    // other tokens. We still need the token in dct_tokens[]
                    // however, or else the structure collapses on itself.
                    if (!coeff_index)
                        all_fragments[coded_fragment_list[coeff_i]].dc = coeff;

                    dct_tokens[j++] = TOKEN_COEFF(coeff);
                }

                if (coeff_index + zero_run > 64) {
                    av_log(s->avctx, AV_LOG_DEBUG, "Invalid zero run of %d with"
                           " %d coeffs left\n", zero_run, 64-coeff_index);
                    zero_run = 64 - coeff_index;
                }

                // zero runs code multiple coefficients,
                // so don't try to decode coeffs for those higher levels
                for (i = coeff_index+1; i <= coeff_index+zero_run; i++)
                    s->num_coded_frags[plane][i]--;
                coeff_i++;
            } else {
                av_log(s->avctx, AV_LOG_ERROR,
                       "Invalid token %d\n", token);
                return -1;
            }
    }

    if (blocks_ended > s->num_coded_frags[plane][coeff_index])
        av_log(s->avctx, AV_LOG_ERROR, "More blocks ended than coded!\n");

    // decrement the number of blocks that have higher coeffecients for each
    // EOB run at this level
    if (blocks_ended)
        for (i = coeff_index+1; i < 64; i++)
            s->num_coded_frags[plane][i] -= blocks_ended;

    // setup the next buffer
    if (plane < 2)
        s->dct_tokens[plane+1][coeff_index] = dct_tokens + j;
    else if (coeff_index < 63)
        s->dct_tokens[0][coeff_index+1] = dct_tokens + j;

    return eob_run;
}

static void reverse_dc_prediction(Vp3DecodeContext *s,
                                  int first_fragment,
                                  int fragment_width,
                                  int fragment_height);
/*
 * This function unpacks all of the DCT coefficient data from the
 * bitstream.
 */
static int unpack_dct_coeffs(Vp3DecodeContext *s, GetBitContext *gb)
{
    int i;
    int dc_y_table;
    int dc_c_table;
    int ac_y_table;
    int ac_c_table;
    int residual_eob_run = 0;
    VLC *y_tables[64];
    VLC *c_tables[64];

    s->dct_tokens[0][0] = s->dct_tokens_base;

    /* fetch the DC table indexes */
    dc_y_table = get_bits(gb, 4);
    dc_c_table = get_bits(gb, 4);

    /* unpack the Y plane DC coefficients */
    residual_eob_run = unpack_vlcs(s, gb, &s->dc_vlc[dc_y_table], 0,
        0, residual_eob_run);
    if (residual_eob_run < 0)
        return residual_eob_run;

    /* reverse prediction of the Y-plane DC coefficients */
    reverse_dc_prediction(s, 0, s->fragment_width[0], s->fragment_height[0]);

    /* unpack the C plane DC coefficients */
    residual_eob_run = unpack_vlcs(s, gb, &s->dc_vlc[dc_c_table], 0,
        1, residual_eob_run);
    if (residual_eob_run < 0)
        return residual_eob_run;
    residual_eob_run = unpack_vlcs(s, gb, &s->dc_vlc[dc_c_table], 0,
        2, residual_eob_run);
    if (residual_eob_run < 0)
        return residual_eob_run;

    /* reverse prediction of the C-plane DC coefficients */
    if (!(s->avctx->flags & CODEC_FLAG_GRAY))
    {
        reverse_dc_prediction(s, s->fragment_start[1],
            s->fragment_width[1], s->fragment_height[1]);
        reverse_dc_prediction(s, s->fragment_start[2],
            s->fragment_width[1], s->fragment_height[1]);
    }

    /* fetch the AC table indexes */
    ac_y_table = get_bits(gb, 4);
    ac_c_table = get_bits(gb, 4);

    /* build tables of AC VLC tables */
    for (i = 1; i <= 5; i++) {
        y_tables[i] = &s->ac_vlc_1[ac_y_table];
        c_tables[i] = &s->ac_vlc_1[ac_c_table];
    }
    for (i = 6; i <= 14; i++) {
        y_tables[i] = &s->ac_vlc_2[ac_y_table];
        c_tables[i] = &s->ac_vlc_2[ac_c_table];
    }
    for (i = 15; i <= 27; i++) {
        y_tables[i] = &s->ac_vlc_3[ac_y_table];
        c_tables[i] = &s->ac_vlc_3[ac_c_table];
    }
    for (i = 28; i <= 63; i++) {
        y_tables[i] = &s->ac_vlc_4[ac_y_table];
        c_tables[i] = &s->ac_vlc_4[ac_c_table];
    }

    /* decode all AC coefficents */
    for (i = 1; i <= 63; i++) {
            residual_eob_run = unpack_vlcs(s, gb, y_tables[i], i,
                0, residual_eob_run);
            if (residual_eob_run < 0)
                return residual_eob_run;

            residual_eob_run = unpack_vlcs(s, gb, c_tables[i], i,
                1, residual_eob_run);
            if (residual_eob_run < 0)
                return residual_eob_run;
            residual_eob_run = unpack_vlcs(s, gb, c_tables[i], i,
                2, residual_eob_run);
            if (residual_eob_run < 0)
                return residual_eob_run;
    }

    return 0;
}

/*
 * This function reverses the DC prediction for each coded fragment in
 * the frame. Much of this function is adapted directly from the original
 * VP3 source code.
 */
#define COMPATIBLE_FRAME(x) \
  (compatible_frame[s->all_fragments[x].coding_method] == current_frame_type)
#define DC_COEFF(u) s->all_fragments[u].dc

static void reverse_dc_prediction(Vp3DecodeContext *s,
                                  int first_fragment,
                                  int fragment_width,
                                  int fragment_height)
{

#define PUL 8
#define PU 4
#define PUR 2
#define PL 1

    int x, y;
    int i = first_fragment;

    int predicted_dc;

    /* DC values for the left, up-left, up, and up-right fragments */
    int vl, vul, vu, vur;

    /* indexes for the left, up-left, up, and up-right fragments */
    int l, ul, u, ur;

    /*
     * The 6 fields mean:
     *   0: up-left multiplier
     *   1: up multiplier
     *   2: up-right multiplier
     *   3: left multiplier
     */
    static const int predictor_transform[16][4] = {
        {  0,  0,  0,  0},
        {  0,  0,  0,128},        // PL
        {  0,  0,128,  0},        // PUR
        {  0,  0, 53, 75},        // PUR|PL
        {  0,128,  0,  0},        // PU
        {  0, 64,  0, 64},        // PU|PL
        {  0,128,  0,  0},        // PU|PUR
        {  0,  0, 53, 75},        // PU|PUR|PL
        {128,  0,  0,  0},        // PUL
        {  0,  0,  0,128},        // PUL|PL
        { 64,  0, 64,  0},        // PUL|PUR
        {  0,  0, 53, 75},        // PUL|PUR|PL
        {  0,128,  0,  0},        // PUL|PU
       {-104,116,  0,116},        // PUL|PU|PL
        { 24, 80, 24,  0},        // PUL|PU|PUR
       {-104,116,  0,116}         // PUL|PU|PUR|PL
    };

    /* This table shows which types of blocks can use other blocks for
     * prediction. For example, INTRA is the only mode in this table to
     * have a frame number of 0. That means INTRA blocks can only predict
     * from other INTRA blocks. There are 2 golden frame coding types;
     * blocks encoding in these modes can only predict from other blocks
     * that were encoded with these 1 of these 2 modes. */
    static const unsigned char compatible_frame[9] = {
        1,    /* MODE_INTER_NO_MV */
        0,    /* MODE_INTRA */
        1,    /* MODE_INTER_PLUS_MV */
        1,    /* MODE_INTER_LAST_MV */
        1,    /* MODE_INTER_PRIOR_MV */
        2,    /* MODE_USING_GOLDEN */
        2,    /* MODE_GOLDEN_MV */
        1,    /* MODE_INTER_FOUR_MV */
        3     /* MODE_COPY */
    };
    int current_frame_type;

    /* there is a last DC predictor for each of the 3 frame types */
    short last_dc[3];

    int transform = 0;

    vul = vu = vur = vl = 0;
    last_dc[0] = last_dc[1] = last_dc[2] = 0;

    /* for each fragment row... */
    for (y = 0; y < fragment_height; y++) {

        /* for each fragment in a row... */
        for (x = 0; x < fragment_width; x++, i++) {

            /* reverse prediction if this block was coded */
            if (s->all_fragments[i].coding_method != MODE_COPY) {

                current_frame_type =
                    compatible_frame[s->all_fragments[i].coding_method];

                transform= 0;
                if(x){
                    l= i-1;
                    vl = DC_COEFF(l);
                    if(COMPATIBLE_FRAME(l))
                        transform |= PL;
                }
                if(y){
                    u= i-fragment_width;
                    vu = DC_COEFF(u);
                    if(COMPATIBLE_FRAME(u))
                        transform |= PU;
                    if(x){
                        ul= i-fragment_width-1;
                        vul = DC_COEFF(ul);
                        if(COMPATIBLE_FRAME(ul))
                            transform |= PUL;
                    }
                    if(x + 1 < fragment_width){
                        ur= i-fragment_width+1;
                        vur = DC_COEFF(ur);
                        if(COMPATIBLE_FRAME(ur))
                            transform |= PUR;
                    }
                }

                if (transform == 0) {

                    /* if there were no fragments to predict from, use last
                     * DC saved */
                    predicted_dc = last_dc[current_frame_type];
                } else {

                    /* apply the appropriate predictor transform */
                    predicted_dc =
                        (predictor_transform[transform][0] * vul) +
                        (predictor_transform[transform][1] * vu) +
                        (predictor_transform[transform][2] * vur) +
                        (predictor_transform[transform][3] * vl);

                    predicted_dc /= 128;

                    /* check for outranging on the [ul u l] and
                     * [ul u ur l] predictors */
                    if ((transform == 15) || (transform == 13)) {
                        if (FFABS(predicted_dc - vu) > 128)
                            predicted_dc = vu;
                        else if (FFABS(predicted_dc - vl) > 128)
                            predicted_dc = vl;
                        else if (FFABS(predicted_dc - vul) > 128)
                            predicted_dc = vul;
                    }
                }

                /* at long last, apply the predictor */
                DC_COEFF(i) += predicted_dc;
                /* save the DC */
                last_dc[current_frame_type] = DC_COEFF(i);
            }
        }
    }
}

static void apply_loop_filter(Vp3DecodeContext *s, int plane, int ystart, int yend)
{
    int x, y;
    int *bounding_values= s->bounding_values_array+127;

    int width           = s->fragment_width[!!plane];
    int height          = s->fragment_height[!!plane];
    int fragment        = s->fragment_start        [plane] + ystart * width;
    int stride          = s->current_frame.linesize[plane];
    uint8_t *plane_data = s->current_frame.data    [plane];
    if (!s->flipped_image) stride = -stride;
    plane_data += s->data_offset[plane] + 8*ystart*stride;

    for (y = ystart; y < yend; y++) {

        for (x = 0; x < width; x++) {
            /* This code basically just deblocks on the edges of coded blocks.
             * However, it has to be much more complicated because of the
             * braindamaged deblock ordering used in VP3/Theora. Order matters
             * because some pixels get filtered twice. */
            if( s->all_fragments[fragment].coding_method != MODE_COPY )
            {
                /* do not perform left edge filter for left columns frags */
                if (x > 0) {
                    s->dsp.vp3_h_loop_filter(
                        plane_data + 8*x,
                        stride, bounding_values);
                }

                /* do not perform top edge filter for top row fragments */
                if (y > 0) {
                    s->dsp.vp3_v_loop_filter(
                        plane_data + 8*x,
                        stride, bounding_values);
                }

                /* do not perform right edge filter for right column
                 * fragments or if right fragment neighbor is also coded
                 * in this frame (it will be filtered in next iteration) */
                if ((x < width - 1) &&
                    (s->all_fragments[fragment + 1].coding_method == MODE_COPY)) {
                    s->dsp.vp3_h_loop_filter(
                        plane_data + 8*x + 8,
                        stride, bounding_values);
                }

                /* do not perform bottom edge filter for bottom row
                 * fragments or if bottom fragment neighbor is also coded
                 * in this frame (it will be filtered in the next row) */
                if ((y < height - 1) &&
                    (s->all_fragments[fragment + width].coding_method == MODE_COPY)) {
                    s->dsp.vp3_v_loop_filter(
                        plane_data + 8*x + 8*stride,
                        stride, bounding_values);
                }
            }

            fragment++;
        }
        plane_data += 8*stride;
    }
}

/**
 * Pull DCT tokens from the 64 levels to decode and dequant the coefficients
 * for the next block in coding order
 */
static inline int vp3_dequant(Vp3DecodeContext *s, Vp3Fragment *frag,
                              int plane, int inter, DCTELEM block[64])
{
    int16_t *dequantizer = s->qmat[frag->qpi][inter][plane];
    uint8_t *perm = s->scantable.permutated;
    int i = 0;

    do {
        int token = *s->dct_tokens[plane][i];
        switch (token & 3) {
        case 0: // EOB
            if (--token < 4) // 0-3 are token types, so the EOB run must now be 0
                s->dct_tokens[plane][i]++;
            else
                *s->dct_tokens[plane][i] = token & ~3;
            goto end;
        case 1: // zero run
            s->dct_tokens[plane][i]++;
            i += (token >> 2) & 0x7f;
            if(i>63){
                av_log(s->avctx, AV_LOG_ERROR, "Coefficient index overflow\n");
                return -1;
            }
            block[perm[i]] = (token >> 9) * dequantizer[perm[i]];
            i++;
            break;
        case 2: // coeff
            block[perm[i]] = (token >> 2) * dequantizer[perm[i]];
            s->dct_tokens[plane][i++]++;
            break;
        default: // shouldn't happen
            return i;
        }
    } while (i < 64);
end:
    // the actual DC+prediction is in the fragment structure
    block[0] = frag->dc * s->qmat[0][inter][plane][0];
    return i;
}

/**
 * called when all pixels up to row y are complete
 */
static void vp3_draw_horiz_band(Vp3DecodeContext *s, int y)
{
    int h, cy, i;
    int offset[AV_NUM_DATA_POINTERS];

    if (HAVE_THREADS && s->avctx->active_thread_type&FF_THREAD_FRAME) {
        int y_flipped = s->flipped_image ? s->avctx->height-y : y;

        // At the end of the frame, report INT_MAX instead of the height of the frame.
        // This makes the other threads' ff_thread_await_progress() calls cheaper, because
        // they don't have to clip their values.
        ff_thread_report_progress(&s->current_frame, y_flipped==s->avctx->height ? INT_MAX : y_flipped-1, 0);
    }

    if(s->avctx->draw_horiz_band==NULL)
        return;

    h= y - s->last_slice_end;
    s->last_slice_end= y;
    y -= h;

    if (!s->flipped_image) {
        y = s->avctx->height - y - h;
    }

    cy = y >> s->chroma_y_shift;
    offset[0] = s->current_frame.linesize[0]*y;
    offset[1] = s->current_frame.linesize[1]*cy;
    offset[2] = s->current_frame.linesize[2]*cy;
    for (i = 3; i < AV_NUM_DATA_POINTERS; i++)
        offset[i] = 0;

    emms_c();
    s->avctx->draw_horiz_band(s->avctx, &s->current_frame, offset, y, 3, h);
}

/**
 * Wait for the reference frame of the current fragment.
 * The progress value is in luma pixel rows.
 */
static void await_reference_row(Vp3DecodeContext *s, Vp3Fragment *fragment, int motion_y, int y)
{
    AVFrame *ref_frame;
    int ref_row;
    int border = motion_y&1;

    if (fragment->coding_method == MODE_USING_GOLDEN ||
        fragment->coding_method == MODE_GOLDEN_MV)
        ref_frame = &s->golden_frame;
    else
        ref_frame = &s->last_frame;

    ref_row = y + (motion_y>>1);
    ref_row = FFMAX(FFABS(ref_row), ref_row + 8 + border);

    ff_thread_await_progress(ref_frame, ref_row, 0);
}

/*
 * Perform the final rendering for a particular slice of data.
 * The slice number ranges from 0..(c_superblock_height - 1).
 */
static void render_slice(Vp3DecodeContext *s, int slice)
{
    int x, y, i, j, fragment;
    LOCAL_ALIGNED_16(DCTELEM, block, [64]);
    int motion_x = 0xdeadbeef, motion_y = 0xdeadbeef;
    int motion_halfpel_index;
    uint8_t *motion_source;
    int plane, first_pixel;

    if (slice >= s->c_superblock_height)
        return;

    for (plane = 0; plane < 3; plane++) {
        uint8_t *output_plane = s->current_frame.data    [plane] + s->data_offset[plane];
        uint8_t *  last_plane = s->   last_frame.data    [plane] + s->data_offset[plane];
        uint8_t *golden_plane = s-> golden_frame.data    [plane] + s->data_offset[plane];
        int stride            = s->current_frame.linesize[plane];
        int plane_width       = s->width  >> (plane && s->chroma_x_shift);
        int plane_height      = s->height >> (plane && s->chroma_y_shift);
        int8_t (*motion_val)[2] = s->motion_val[!!plane];

        int sb_x, sb_y        = slice << (!plane && s->chroma_y_shift);
        int slice_height      = sb_y + 1 + (!plane && s->chroma_y_shift);
        int slice_width       = plane ? s->c_superblock_width : s->y_superblock_width;

        int fragment_width    = s->fragment_width[!!plane];
        int fragment_height   = s->fragment_height[!!plane];
        int fragment_start    = s->fragment_start[plane];
        int do_await          = !plane && HAVE_THREADS && (s->avctx->active_thread_type&FF_THREAD_FRAME);

        if (!s->flipped_image) stride = -stride;
        if (CONFIG_GRAY && plane && (s->avctx->flags & CODEC_FLAG_GRAY))
            continue;

        /* for each superblock row in the slice (both of them)... */
        for (; sb_y < slice_height; sb_y++) {

            /* for each superblock in a row... */
            for (sb_x = 0; sb_x < slice_width; sb_x++) {

                /* for each block in a superblock... */
                for (j = 0; j < 16; j++) {
                    x = 4*sb_x + hilbert_offset[j][0];
                    y = 4*sb_y + hilbert_offset[j][1];
                    fragment = y*fragment_width + x;

                    i = fragment_start + fragment;

                    // bounds check
                    if (x >= fragment_width || y >= fragment_height)
                        continue;

                first_pixel = 8*y*stride + 8*x;

                if (do_await && s->all_fragments[i].coding_method != MODE_INTRA)
                    await_reference_row(s, &s->all_fragments[i], motion_val[fragment][1], (16*y) >> s->chroma_y_shift);

                /* transform if this block was coded */
                if (s->all_fragments[i].coding_method != MODE_COPY) {
                    if ((s->all_fragments[i].coding_method == MODE_USING_GOLDEN) ||
                        (s->all_fragments[i].coding_method == MODE_GOLDEN_MV))
                        motion_source= golden_plane;
                    else
                        motion_source= last_plane;

                    motion_source += first_pixel;
                    motion_halfpel_index = 0;

                    /* sort out the motion vector if this fragment is coded
                     * using a motion vector method */
                    if ((s->all_fragments[i].coding_method > MODE_INTRA) &&
                        (s->all_fragments[i].coding_method != MODE_USING_GOLDEN)) {
                        int src_x, src_y;
                        motion_x = motion_val[fragment][0];
                        motion_y = motion_val[fragment][1];

                        src_x= (motion_x>>1) + 8*x;
                        src_y= (motion_y>>1) + 8*y;

                        motion_halfpel_index = motion_x & 0x01;
                        motion_source += (motion_x >> 1);

                        motion_halfpel_index |= (motion_y & 0x01) << 1;
                        motion_source += ((motion_y >> 1) * stride);

                        if(src_x<0 || src_y<0 || src_x + 9 >= plane_width || src_y + 9 >= plane_height){
                            uint8_t *temp= s->edge_emu_buffer;
                            if(stride<0) temp -= 8*stride;

                            s->dsp.emulated_edge_mc(temp, motion_source, stride, 9, 9, src_x, src_y, plane_width, plane_height);
                            motion_source= temp;
                        }
                    }


                    /* first, take care of copying a block from either the
                     * previous or the golden frame */
                    if (s->all_fragments[i].coding_method != MODE_INTRA) {
                        /* Note, it is possible to implement all MC cases with
                           put_no_rnd_pixels_l2 which would look more like the
                           VP3 source but this would be slower as
                           put_no_rnd_pixels_tab is better optimzed */
                        if(motion_halfpel_index != 3){
                            s->dsp.put_no_rnd_pixels_tab[1][motion_halfpel_index](
                                output_plane + first_pixel,
                                motion_source, stride, 8);
                        }else{
                            int d= (motion_x ^ motion_y)>>31; // d is 0 if motion_x and _y have the same sign, else -1
                            s->dsp.put_no_rnd_pixels_l2[1](
                                output_plane + first_pixel,
                                motion_source - d,
                                motion_source + stride + 1 + d,
                                stride, 8);
                        }
                    }

                        s->dsp.clear_block(block);

                    /* invert DCT and place (or add) in final output */

                    if (s->all_fragments[i].coding_method == MODE_INTRA) {
                        vp3_dequant(s, s->all_fragments + i, plane, 0, block);
                        if(s->avctx->idct_algo!=FF_IDCT_VP3)
                            block[0] += 128<<3;
                        s->dsp.idct_put(
                            output_plane + first_pixel,
                            stride,
                            block);
                    } else {
                        if (vp3_dequant(s, s->all_fragments + i, plane, 1, block)) {
                        s->dsp.idct_add(
                            output_plane + first_pixel,
                            stride,
                            block);
                        } else {
                            s->dsp.vp3_idct_dc_add(output_plane + first_pixel, stride, block);
                        }
                    }
                } else {

                    /* copy directly from the previous frame */
                    s->dsp.put_pixels_tab[1][0](
                        output_plane + first_pixel,
                        last_plane + first_pixel,
                        stride, 8);

                }
                }
            }

            // Filter up to the last row in the superblock row
            if (!s->skip_loop_filter)
                apply_loop_filter(s, plane, 4*sb_y - !!sb_y, FFMIN(4*sb_y+3, fragment_height-1));
        }
    }

     /* this looks like a good place for slice dispatch... */
     /* algorithm:
      *   if (slice == s->macroblock_height - 1)
      *     dispatch (both last slice & 2nd-to-last slice);
      *   else if (slice > 0)
      *     dispatch (slice - 1);
      */

    vp3_draw_horiz_band(s, FFMIN((32 << s->chroma_y_shift) * (slice + 1) -16, s->height-16));
}

/// Allocate tables for per-frame data in Vp3DecodeContext
static av_cold int allocate_tables(AVCodecContext *avctx)
{
    Vp3DecodeContext *s = avctx->priv_data;
    int y_fragment_count, c_fragment_count;

    y_fragment_count = s->fragment_width[0] * s->fragment_height[0];
    c_fragment_count = s->fragment_width[1] * s->fragment_height[1];

    s->superblock_coding = av_malloc(s->superblock_count);
    s->all_fragments = av_malloc(s->fragment_count * sizeof(Vp3Fragment));
    s->coded_fragment_list[0] = av_malloc(s->fragment_count * sizeof(int));
    s->dct_tokens_base = av_malloc(64*s->fragment_count * sizeof(*s->dct_tokens_base));
    s->motion_val[0] = av_malloc(y_fragment_count * sizeof(*s->motion_val[0]));
    s->motion_val[1] = av_malloc(c_fragment_count * sizeof(*s->motion_val[1]));

    /* work out the block mapping tables */
    s->superblock_fragments = av_malloc(s->superblock_count * 16 * sizeof(int));
    s->macroblock_coding = av_malloc(s->macroblock_count + 1);

    if (!s->superblock_coding || !s->all_fragments || !s->dct_tokens_base ||
        !s->coded_fragment_list[0] || !s->superblock_fragments || !s->macroblock_coding ||
        !s->motion_val[0] || !s->motion_val[1]) {
        vp3_decode_end(avctx);
        return -1;
    }

    init_block_mapping(s);

    return 0;
}

static av_cold int vp3_decode_init(AVCodecContext *avctx)
{
    Vp3DecodeContext *s = avctx->priv_data;
    int i, inter, plane;
    int c_width;
    int c_height;
    int y_fragment_count, c_fragment_count;

    if (avctx->codec_tag == MKTAG('V','P','3','0'))
        s->version = 0;
    else
        s->version = 1;

    s->avctx = avctx;
    s->width = FFALIGN(avctx->width, 16);
    s->height = FFALIGN(avctx->height, 16);
    if (avctx->pix_fmt == PIX_FMT_NONE)
        avctx->pix_fmt = PIX_FMT_YUV420P;
    avctx->chroma_sample_location = AVCHROMA_LOC_CENTER;
    if(avctx->idct_algo==FF_IDCT_AUTO)
        avctx->idct_algo=FF_IDCT_VP3;
    dsputil_init(&s->dsp, avctx);

    ff_init_scantable(s->dsp.idct_permutation, &s->scantable, ff_zigzag_direct);

    /* initialize to an impossible value which will force a recalculation
     * in the first frame decode */
    for (i = 0; i < 3; i++)
        s->qps[i] = -1;

    avcodec_get_chroma_sub_sample(avctx->pix_fmt, &s->chroma_x_shift, &s->chroma_y_shift);

    s->y_superblock_width = (s->width + 31) / 32;
    s->y_superblock_height = (s->height + 31) / 32;
    s->y_superblock_count = s->y_superblock_width * s->y_superblock_height;

    /* work out the dimensions for the C planes */
    c_width = s->width >> s->chroma_x_shift;
    c_height = s->height >> s->chroma_y_shift;
    s->c_superblock_width = (c_width + 31) / 32;
    s->c_superblock_height = (c_height + 31) / 32;
    s->c_superblock_count = s->c_superblock_width * s->c_superblock_height;

    s->superblock_count = s->y_superblock_count + (s->c_superblock_count * 2);
    s->u_superblock_start = s->y_superblock_count;
    s->v_superblock_start = s->u_superblock_start + s->c_superblock_count;

    s->macroblock_width = (s->width + 15) / 16;
    s->macroblock_height = (s->height + 15) / 16;
    s->macroblock_count = s->macroblock_width * s->macroblock_height;

    s->fragment_width[0] = s->width / FRAGMENT_PIXELS;
    s->fragment_height[0] = s->height / FRAGMENT_PIXELS;
    s->fragment_width[1]  = s->fragment_width[0]  >> s->chroma_x_shift;
    s->fragment_height[1] = s->fragment_height[0] >> s->chroma_y_shift;

    /* fragment count covers all 8x8 blocks for all 3 planes */
    y_fragment_count     = s->fragment_width[0] * s->fragment_height[0];
    c_fragment_count     = s->fragment_width[1] * s->fragment_height[1];
    s->fragment_count    = y_fragment_count + 2*c_fragment_count;
    s->fragment_start[1] = y_fragment_count;
    s->fragment_start[2] = y_fragment_count + c_fragment_count;

    if (!s->theora_tables)
    {
        for (i = 0; i < 64; i++) {
            s->coded_dc_scale_factor[i] = vp31_dc_scale_factor[i];
            s->coded_ac_scale_factor[i] = vp31_ac_scale_factor[i];
            s->base_matrix[0][i] = vp31_intra_y_dequant[i];
            s->base_matrix[1][i] = vp31_intra_c_dequant[i];
            s->base_matrix[2][i] = vp31_inter_dequant[i];
            s->filter_limit_values[i] = vp31_filter_limit_values[i];
        }

        for(inter=0; inter<2; inter++){
            for(plane=0; plane<3; plane++){
                s->qr_count[inter][plane]= 1;
                s->qr_size [inter][plane][0]= 63;
                s->qr_base [inter][plane][0]=
                s->qr_base [inter][plane][1]= 2*inter + (!!plane)*!inter;
            }
        }

        /* init VLC tables */
        for (i = 0; i < 16; i++) {

            /* DC histograms */
            init_vlc(&s->dc_vlc[i], 11, 32,
                &dc_bias[i][0][1], 4, 2,
                &dc_bias[i][0][0], 4, 2, 0);

            /* group 1 AC histograms */
            init_vlc(&s->ac_vlc_1[i], 11, 32,
                &ac_bias_0[i][0][1], 4, 2,
                &ac_bias_0[i][0][0], 4, 2, 0);

            /* group 2 AC histograms */
            init_vlc(&s->ac_vlc_2[i], 11, 32,
                &ac_bias_1[i][0][1], 4, 2,
                &ac_bias_1[i][0][0], 4, 2, 0);

            /* group 3 AC histograms */
            init_vlc(&s->ac_vlc_3[i], 11, 32,
                &ac_bias_2[i][0][1], 4, 2,
                &ac_bias_2[i][0][0], 4, 2, 0);

            /* group 4 AC histograms */
            init_vlc(&s->ac_vlc_4[i], 11, 32,
                &ac_bias_3[i][0][1], 4, 2,
                &ac_bias_3[i][0][0], 4, 2, 0);
        }
    } else {

        for (i = 0; i < 16; i++) {
            /* DC histograms */
            if (init_vlc(&s->dc_vlc[i], 11, 32,
                &s->huffman_table[i][0][1], 8, 4,
                &s->huffman_table[i][0][0], 8, 4, 0) < 0)
                goto vlc_fail;

            /* group 1 AC histograms */
            if (init_vlc(&s->ac_vlc_1[i], 11, 32,
                &s->huffman_table[i+16][0][1], 8, 4,
                &s->huffman_table[i+16][0][0], 8, 4, 0) < 0)
                goto vlc_fail;

            /* group 2 AC histograms */
            if (init_vlc(&s->ac_vlc_2[i], 11, 32,
                &s->huffman_table[i+16*2][0][1], 8, 4,
                &s->huffman_table[i+16*2][0][0], 8, 4, 0) < 0)
                goto vlc_fail;

            /* group 3 AC histograms */
            if (init_vlc(&s->ac_vlc_3[i], 11, 32,
                &s->huffman_table[i+16*3][0][1], 8, 4,
                &s->huffman_table[i+16*3][0][0], 8, 4, 0) < 0)
                goto vlc_fail;

            /* group 4 AC histograms */
            if (init_vlc(&s->ac_vlc_4[i], 11, 32,
                &s->huffman_table[i+16*4][0][1], 8, 4,
                &s->huffman_table[i+16*4][0][0], 8, 4, 0) < 0)
                goto vlc_fail;
        }
    }

    init_vlc(&s->superblock_run_length_vlc, 6, 34,
        &superblock_run_length_vlc_table[0][1], 4, 2,
        &superblock_run_length_vlc_table[0][0], 4, 2, 0);

    init_vlc(&s->fragment_run_length_vlc, 5, 30,
        &fragment_run_length_vlc_table[0][1], 4, 2,
        &fragment_run_length_vlc_table[0][0], 4, 2, 0);

    init_vlc(&s->mode_code_vlc, 3, 8,
        &mode_code_vlc_table[0][1], 2, 1,
        &mode_code_vlc_table[0][0], 2, 1, 0);

    init_vlc(&s->motion_vector_vlc, 6, 63,
        &motion_vector_vlc_table[0][1], 2, 1,
        &motion_vector_vlc_table[0][0], 2, 1, 0);

    for (i = 0; i < 3; i++) {
        s->current_frame.data[i] = NULL;
        s->last_frame.data[i] = NULL;
        s->golden_frame.data[i] = NULL;
    }

    return allocate_tables(avctx);

vlc_fail:
    av_log(avctx, AV_LOG_FATAL, "Invalid huffman table\n");
    return -1;
}

/// Release and shuffle frames after decode finishes
static void update_frames(AVCodecContext *avctx)
{
    Vp3DecodeContext *s = avctx->priv_data;

    /* release the last frame, if it is allocated and if it is not the
     * golden frame */
    if (s->last_frame.data[0] && s->last_frame.type != FF_BUFFER_TYPE_COPY)
        ff_thread_release_buffer(avctx, &s->last_frame);

    /* shuffle frames (last = current) */
    s->last_frame= s->current_frame;

    if (s->keyframe) {
        if (s->golden_frame.data[0])
            ff_thread_release_buffer(avctx, &s->golden_frame);
        s->golden_frame = s->current_frame;
        s->last_frame.type = FF_BUFFER_TYPE_COPY;
    }

    s->current_frame.data[0]= NULL; /* ensure that we catch any access to this released frame */
}

static int vp3_update_thread_context(AVCodecContext *dst, const AVCodecContext *src)
{
    Vp3DecodeContext *s = dst->priv_data, *s1 = src->priv_data;
    int qps_changed = 0, i, err;

#define copy_fields(to, from, start_field, end_field) memcpy(&to->start_field, &from->start_field, (char*)&to->end_field - (char*)&to->start_field)

    if (!s1->current_frame.data[0]
        ||s->width != s1->width
        ||s->height!= s1->height) {
        if (s != s1)
            copy_fields(s, s1, golden_frame, current_frame);
        return -1;
    }

    if (s != s1) {
        // init tables if the first frame hasn't been decoded
        if (!s->current_frame.data[0]) {
            int y_fragment_count, c_fragment_count;
            s->avctx = dst;
            err = allocate_tables(dst);
            if (err)
                return err;
            y_fragment_count = s->fragment_width[0] * s->fragment_height[0];
            c_fragment_count = s->fragment_width[1] * s->fragment_height[1];
            memcpy(s->motion_val[0], s1->motion_val[0], y_fragment_count * sizeof(*s->motion_val[0]));
            memcpy(s->motion_val[1], s1->motion_val[1], c_fragment_count * sizeof(*s->motion_val[1]));
        }

        // copy previous frame data
        copy_fields(s, s1, golden_frame, dsp);

        // copy qscale data if necessary
        for (i = 0; i < 3; i++) {
            if (s->qps[i] != s1->qps[1]) {
                qps_changed = 1;
                memcpy(&s->qmat[i], &s1->qmat[i], sizeof(s->qmat[i]));
            }
        }

        if (s->qps[0] != s1->qps[0])
            memcpy(&s->bounding_values_array, &s1->bounding_values_array, sizeof(s->bounding_values_array));

        if (qps_changed)
            copy_fields(s, s1, qps, superblock_count);
#undef copy_fields
    }

    update_frames(dst);

    return 0;
}

static int vp3_decode_frame(AVCodecContext *avctx,
                            void *data, int *data_size,
                            AVPacket *avpkt)
{
    const uint8_t *buf = avpkt->data;
    int buf_size = avpkt->size;
    Vp3DecodeContext *s = avctx->priv_data;
    GetBitContext gb;
    int i;

    init_get_bits(&gb, buf, buf_size * 8);

    if (s->theora && get_bits1(&gb))
    {
        av_log(avctx, AV_LOG_ERROR, "Header packet passed to frame decoder, skipping\n");
        return -1;
    }

    s->keyframe = !get_bits1(&gb);
    if (!s->theora)
        skip_bits(&gb, 1);
    for (i = 0; i < 3; i++)
        s->last_qps[i] = s->qps[i];

    s->nqps=0;
    do{
        s->qps[s->nqps++]= get_bits(&gb, 6);
    } while(s->theora >= 0x030200 && s->nqps<3 && get_bits1(&gb));
    for (i = s->nqps; i < 3; i++)
        s->qps[i] = -1;

    if (s->avctx->debug & FF_DEBUG_PICT_INFO)
        av_log(s->avctx, AV_LOG_INFO, " VP3 %sframe #%d: Q index = %d\n",
            s->keyframe?"key":"", avctx->frame_number+1, s->qps[0]);

    s->skip_loop_filter = !s->filter_limit_values[s->qps[0]] ||
        avctx->skip_loop_filter >= (s->keyframe ? AVDISCARD_ALL : AVDISCARD_NONKEY);

    if (s->qps[0] != s->last_qps[0])
        init_loop_filter(s);

    for (i = 0; i < s->nqps; i++)
        // reinit all dequantizers if the first one changed, because
        // the DC of the first quantizer must be used for all matrices
        if (s->qps[i] != s->last_qps[i] || s->qps[0] != s->last_qps[0])
            init_dequantizer(s, i);

    if (avctx->skip_frame >= AVDISCARD_NONKEY && !s->keyframe)
        return buf_size;

    s->current_frame.reference = 3;
    s->current_frame.pict_type = s->keyframe ? AV_PICTURE_TYPE_I : AV_PICTURE_TYPE_P;
    s->current_frame.key_frame = s->keyframe;
    if (ff_thread_get_buffer(avctx, &s->current_frame) < 0) {
        av_log(s->avctx, AV_LOG_ERROR, "get_buffer() failed\n");
        goto error;
    }

    if (!s->edge_emu_buffer)
        s->edge_emu_buffer = av_malloc(9*FFABS(s->current_frame.linesize[0]));

    if (s->keyframe) {
        if (!s->theora)
        {
            skip_bits(&gb, 4); /* width code */
            skip_bits(&gb, 4); /* height code */
            if (s->version)
            {
                s->version = get_bits(&gb, 5);
                if (avctx->frame_number == 0)
                    av_log(s->avctx, AV_LOG_DEBUG, "VP version: %d\n", s->version);
            }
        }
        if (s->version || s->theora)
        {
                if (get_bits1(&gb))
                    av_log(s->avctx, AV_LOG_ERROR, "Warning, unsupported keyframe coding type?!\n");
            skip_bits(&gb, 2); /* reserved? */
        }
    } else {
        if (!s->golden_frame.data[0]) {
            av_log(s->avctx, AV_LOG_WARNING, "vp3: first frame not a keyframe\n");

            s->golden_frame.reference = 3;
            s->golden_frame.pict_type = AV_PICTURE_TYPE_I;
            if (ff_thread_get_buffer(avctx, &s->golden_frame) < 0) {
                av_log(s->avctx, AV_LOG_ERROR, "get_buffer() failed\n");
                goto error;
            }
            s->last_frame = s->golden_frame;
            s->last_frame.type = FF_BUFFER_TYPE_COPY;
            ff_thread_report_progress(&s->last_frame, INT_MAX, 0);
        }
    }

    memset(s->all_fragments, 0, s->fragment_count * sizeof(Vp3Fragment));
    ff_thread_finish_setup(avctx);

    if (unpack_superblocks(s, &gb)){
        av_log(s->avctx, AV_LOG_ERROR, "error in unpack_superblocks\n");
        goto error;
    }
    if (unpack_modes(s, &gb)){
        av_log(s->avctx, AV_LOG_ERROR, "error in unpack_modes\n");
        goto error;
    }
    if (unpack_vectors(s, &gb)){
        av_log(s->avctx, AV_LOG_ERROR, "error in unpack_vectors\n");
        goto error;
    }
    if (unpack_block_qpis(s, &gb)){
        av_log(s->avctx, AV_LOG_ERROR, "error in unpack_block_qpis\n");
        goto error;
    }
    if (unpack_dct_coeffs(s, &gb)){
        av_log(s->avctx, AV_LOG_ERROR, "error in unpack_dct_coeffs\n");
        goto error;
    }

    for (i = 0; i < 3; i++) {
        int height = s->height >> (i && s->chroma_y_shift);
        if (s->flipped_image)
            s->data_offset[i] = 0;
        else
            s->data_offset[i] = (height-1) * s->current_frame.linesize[i];
    }

    s->last_slice_end = 0;
    for (i = 0; i < s->c_superblock_height; i++)
        render_slice(s, i);

    // filter the last row
    for (i = 0; i < 3; i++) {
        int row = (s->height >> (3+(i && s->chroma_y_shift))) - 1;
        apply_loop_filter(s, i, row, row+1);
    }
    vp3_draw_horiz_band(s, s->avctx->height);

    *data_size=sizeof(AVFrame);
    *(AVFrame*)data= s->current_frame;

    if (!HAVE_THREADS || !(s->avctx->active_thread_type&FF_THREAD_FRAME))
        update_frames(avctx);

    return buf_size;

error:
    ff_thread_report_progress(&s->current_frame, INT_MAX, 0);

    if (!HAVE_THREADS || !(s->avctx->active_thread_type&FF_THREAD_FRAME))
        avctx->release_buffer(avctx, &s->current_frame);

    return -1;
}

<<<<<<< HEAD
static void vp3_decode_flush(AVCodecContext *avctx);

static av_cold int vp3_decode_end(AVCodecContext *avctx)
{
    Vp3DecodeContext *s = avctx->priv_data;
    int i;

    av_free(s->superblock_coding);
    av_free(s->all_fragments);
    av_free(s->coded_fragment_list[0]);
    av_free(s->dct_tokens_base);
    av_free(s->superblock_fragments);
    av_free(s->macroblock_coding);
    av_free(s->motion_val[0]);
    av_free(s->motion_val[1]);
    av_free(s->edge_emu_buffer);

    if (avctx->internal->is_copy)
        return 0;

    for (i = 0; i < 16; i++) {
        free_vlc(&s->dc_vlc[i]);
        free_vlc(&s->ac_vlc_1[i]);
        free_vlc(&s->ac_vlc_2[i]);
        free_vlc(&s->ac_vlc_3[i]);
        free_vlc(&s->ac_vlc_4[i]);
    }

    free_vlc(&s->superblock_run_length_vlc);
    free_vlc(&s->fragment_run_length_vlc);
    free_vlc(&s->mode_code_vlc);
    free_vlc(&s->motion_vector_vlc);

    /* release all frames */
    vp3_decode_flush(avctx);

    return 0;
}

=======
>>>>>>> 37c0dc62
static int read_huffman_tree(AVCodecContext *avctx, GetBitContext *gb)
{
    Vp3DecodeContext *s = avctx->priv_data;

    if (get_bits1(gb)) {
        int token;
        if (s->entries >= 32) { /* overflow */
            av_log(avctx, AV_LOG_ERROR, "huffman tree overflow\n");
            return -1;
        }
        token = get_bits(gb, 5);
        //av_log(avctx, AV_LOG_DEBUG, "hti %d hbits %x token %d entry : %d size %d\n", s->hti, s->hbits, token, s->entries, s->huff_code_size);
        s->huffman_table[s->hti][token][0] = s->hbits;
        s->huffman_table[s->hti][token][1] = s->huff_code_size;
        s->entries++;
    }
    else {
        if (s->huff_code_size >= 32) {/* overflow */
            av_log(avctx, AV_LOG_ERROR, "huffman tree overflow\n");
            return -1;
        }
        s->huff_code_size++;
        s->hbits <<= 1;
        if (read_huffman_tree(avctx, gb))
            return -1;
        s->hbits |= 1;
        if (read_huffman_tree(avctx, gb))
            return -1;
        s->hbits >>= 1;
        s->huff_code_size--;
    }
    return 0;
}

static int vp3_init_thread_copy(AVCodecContext *avctx)
{
    Vp3DecodeContext *s = avctx->priv_data;

    s->superblock_coding      = NULL;
    s->all_fragments          = NULL;
    s->coded_fragment_list[0] = NULL;
    s->dct_tokens_base        = NULL;
    s->superblock_fragments   = NULL;
    s->macroblock_coding      = NULL;
    s->motion_val[0]          = NULL;
    s->motion_val[1]          = NULL;
    s->edge_emu_buffer        = NULL;

    return 0;
}

#if CONFIG_THEORA_DECODER
static const enum PixelFormat theora_pix_fmts[4] = {
    PIX_FMT_YUV420P, PIX_FMT_NONE, PIX_FMT_YUV422P, PIX_FMT_YUV444P
};

static int theora_decode_header(AVCodecContext *avctx, GetBitContext *gb)
{
    Vp3DecodeContext *s = avctx->priv_data;
    int visible_width, visible_height, colorspace;
    int offset_x = 0, offset_y = 0;
    AVRational fps, aspect;

    s->theora = get_bits_long(gb, 24);
    av_log(avctx, AV_LOG_DEBUG, "Theora bitstream version %X\n", s->theora);

    /* 3.2.0 aka alpha3 has the same frame orientation as original vp3 */
    /* but previous versions have the image flipped relative to vp3 */
    if (s->theora < 0x030200)
    {
        s->flipped_image = 1;
        av_log(avctx, AV_LOG_DEBUG, "Old (<alpha3) Theora bitstream, flipped image\n");
    }

    visible_width  = s->width  = get_bits(gb, 16) << 4;
    visible_height = s->height = get_bits(gb, 16) << 4;

    if(av_image_check_size(s->width, s->height, 0, avctx)){
        av_log(avctx, AV_LOG_ERROR, "Invalid dimensions (%dx%d)\n", s->width, s->height);
        s->width= s->height= 0;
        return -1;
    }

    if (s->theora >= 0x030200) {
        visible_width  = get_bits_long(gb, 24);
        visible_height = get_bits_long(gb, 24);

        offset_x = get_bits(gb, 8); /* offset x */
        offset_y = get_bits(gb, 8); /* offset y, from bottom */
    }

    fps.num = get_bits_long(gb, 32);
    fps.den = get_bits_long(gb, 32);
    if (fps.num && fps.den) {
        av_reduce(&avctx->time_base.num, &avctx->time_base.den,
                  fps.den, fps.num, 1<<30);
    }

    aspect.num = get_bits_long(gb, 24);
    aspect.den = get_bits_long(gb, 24);
    if (aspect.num && aspect.den) {
        av_reduce(&avctx->sample_aspect_ratio.num,
                  &avctx->sample_aspect_ratio.den,
                  aspect.num, aspect.den, 1<<30);
    }

    if (s->theora < 0x030200)
        skip_bits(gb, 5); /* keyframe frequency force */
    colorspace = get_bits(gb, 8);
    skip_bits(gb, 24); /* bitrate */

    skip_bits(gb, 6); /* quality hint */

    if (s->theora >= 0x030200)
    {
        skip_bits(gb, 5); /* keyframe frequency force */
        avctx->pix_fmt = theora_pix_fmts[get_bits(gb, 2)];
        skip_bits(gb, 3); /* reserved */
    }

//    align_get_bits(gb);

    if (   visible_width  <= s->width  && visible_width  > s->width-16
        && visible_height <= s->height && visible_height > s->height-16
        && !offset_x && (offset_y == s->height - visible_height))
        avcodec_set_dimensions(avctx, visible_width, visible_height);
    else
        avcodec_set_dimensions(avctx, s->width, s->height);

    if (colorspace == 1) {
        avctx->color_primaries = AVCOL_PRI_BT470M;
    } else if (colorspace == 2) {
        avctx->color_primaries = AVCOL_PRI_BT470BG;
    }
    if (colorspace == 1 || colorspace == 2) {
        avctx->colorspace = AVCOL_SPC_BT470BG;
        avctx->color_trc  = AVCOL_TRC_BT709;
    }

    return 0;
}

static int theora_decode_tables(AVCodecContext *avctx, GetBitContext *gb)
{
    Vp3DecodeContext *s = avctx->priv_data;
    int i, n, matrices, inter, plane;

    if (s->theora >= 0x030200) {
        n = get_bits(gb, 3);
        /* loop filter limit values table */
        if (n)
            for (i = 0; i < 64; i++)
                s->filter_limit_values[i] = get_bits(gb, n);
    }

    if (s->theora >= 0x030200)
        n = get_bits(gb, 4) + 1;
    else
        n = 16;
    /* quality threshold table */
    for (i = 0; i < 64; i++)
        s->coded_ac_scale_factor[i] = get_bits(gb, n);

    if (s->theora >= 0x030200)
        n = get_bits(gb, 4) + 1;
    else
        n = 16;
    /* dc scale factor table */
    for (i = 0; i < 64; i++)
        s->coded_dc_scale_factor[i] = get_bits(gb, n);

    if (s->theora >= 0x030200)
        matrices = get_bits(gb, 9) + 1;
    else
        matrices = 3;

    if(matrices > 384){
        av_log(avctx, AV_LOG_ERROR, "invalid number of base matrixes\n");
        return -1;
    }

    for(n=0; n<matrices; n++){
        for (i = 0; i < 64; i++)
            s->base_matrix[n][i]= get_bits(gb, 8);
    }

    for (inter = 0; inter <= 1; inter++) {
        for (plane = 0; plane <= 2; plane++) {
            int newqr= 1;
            if (inter || plane > 0)
                newqr = get_bits1(gb);
            if (!newqr) {
                int qtj, plj;
                if(inter && get_bits1(gb)){
                    qtj = 0;
                    plj = plane;
                }else{
                    qtj= (3*inter + plane - 1) / 3;
                    plj= (plane + 2) % 3;
                }
                s->qr_count[inter][plane]= s->qr_count[qtj][plj];
                memcpy(s->qr_size[inter][plane], s->qr_size[qtj][plj], sizeof(s->qr_size[0][0]));
                memcpy(s->qr_base[inter][plane], s->qr_base[qtj][plj], sizeof(s->qr_base[0][0]));
            } else {
                int qri= 0;
                int qi = 0;

                for(;;){
                    i= get_bits(gb, av_log2(matrices-1)+1);
                    if(i>= matrices){
                        av_log(avctx, AV_LOG_ERROR, "invalid base matrix index\n");
                        return -1;
                    }
                    s->qr_base[inter][plane][qri]= i;
                    if(qi >= 63)
                        break;
                    i = get_bits(gb, av_log2(63-qi)+1) + 1;
                    s->qr_size[inter][plane][qri++]= i;
                    qi += i;
                }

                if (qi > 63) {
                    av_log(avctx, AV_LOG_ERROR, "invalid qi %d > 63\n", qi);
                    return -1;
                }
                s->qr_count[inter][plane]= qri;
            }
        }
    }

    /* Huffman tables */
    for (s->hti = 0; s->hti < 80; s->hti++) {
        s->entries = 0;
        s->huff_code_size = 1;
        if (!get_bits1(gb)) {
            s->hbits = 0;
            if(read_huffman_tree(avctx, gb))
                return -1;
            s->hbits = 1;
            if(read_huffman_tree(avctx, gb))
                return -1;
        }
    }

    s->theora_tables = 1;

    return 0;
}

static av_cold int theora_decode_init(AVCodecContext *avctx)
{
    Vp3DecodeContext *s = avctx->priv_data;
    GetBitContext gb;
    int ptype;
    uint8_t *header_start[3];
    int header_len[3];
    int i;

    s->theora = 1;

    if (!avctx->extradata_size)
    {
        av_log(avctx, AV_LOG_ERROR, "Missing extradata!\n");
        return -1;
    }

    if (avpriv_split_xiph_headers(avctx->extradata, avctx->extradata_size,
                              42, header_start, header_len) < 0) {
        av_log(avctx, AV_LOG_ERROR, "Corrupt extradata\n");
        return -1;
    }

  for(i=0;i<3;i++) {
    init_get_bits(&gb, header_start[i], header_len[i] * 8);

    ptype = get_bits(&gb, 8);

     if (!(ptype & 0x80))
     {
        av_log(avctx, AV_LOG_ERROR, "Invalid extradata!\n");
//        return -1;
     }

    // FIXME: Check for this as well.
    skip_bits_long(&gb, 6*8); /* "theora" */

    switch(ptype)
    {
        case 0x80:
            theora_decode_header(avctx, &gb);
                break;
        case 0x81:
// FIXME: is this needed? it breaks sometimes
//            theora_decode_comments(avctx, gb);
            break;
        case 0x82:
            if (theora_decode_tables(avctx, &gb))
                return -1;
            break;
        default:
            av_log(avctx, AV_LOG_ERROR, "Unknown Theora config packet: %d\n", ptype&~0x80);
            break;
    }
    if(ptype != 0x81 && 8*header_len[i] != get_bits_count(&gb))
        av_log(avctx, AV_LOG_WARNING, "%d bits left in packet %X\n", 8*header_len[i] - get_bits_count(&gb), ptype);
    if (s->theora < 0x030200)
        break;
  }

    return vp3_decode_init(avctx);
}

AVCodec ff_theora_decoder = {
    .name           = "theora",
    .type           = AVMEDIA_TYPE_VIDEO,
    .id             = CODEC_ID_THEORA,
    .priv_data_size = sizeof(Vp3DecodeContext),
    .init           = theora_decode_init,
    .close          = vp3_decode_end,
    .decode         = vp3_decode_frame,
    .capabilities   = CODEC_CAP_DR1 | CODEC_CAP_DRAW_HORIZ_BAND | CODEC_CAP_FRAME_THREADS,
    .flush = vp3_decode_flush,
    .long_name = NULL_IF_CONFIG_SMALL("Theora"),
    .init_thread_copy      = ONLY_IF_THREADS_ENABLED(vp3_init_thread_copy),
    .update_thread_context = ONLY_IF_THREADS_ENABLED(vp3_update_thread_context)
};
#endif

AVCodec ff_vp3_decoder = {
    .name           = "vp3",
    .type           = AVMEDIA_TYPE_VIDEO,
    .id             = CODEC_ID_VP3,
    .priv_data_size = sizeof(Vp3DecodeContext),
    .init           = vp3_decode_init,
    .close          = vp3_decode_end,
    .decode         = vp3_decode_frame,
    .capabilities   = CODEC_CAP_DR1 | CODEC_CAP_DRAW_HORIZ_BAND | CODEC_CAP_FRAME_THREADS,
    .flush = vp3_decode_flush,
    .long_name = NULL_IF_CONFIG_SMALL("On2 VP3"),
    .init_thread_copy      = ONLY_IF_THREADS_ENABLED(vp3_init_thread_copy),
    .update_thread_context = ONLY_IF_THREADS_ENABLED(vp3_update_thread_context)
};<|MERGE_RESOLUTION|>--- conflicted
+++ resolved
@@ -2054,48 +2054,8 @@
     return -1;
 }
 
-<<<<<<< HEAD
 static void vp3_decode_flush(AVCodecContext *avctx);
 
-static av_cold int vp3_decode_end(AVCodecContext *avctx)
-{
-    Vp3DecodeContext *s = avctx->priv_data;
-    int i;
-
-    av_free(s->superblock_coding);
-    av_free(s->all_fragments);
-    av_free(s->coded_fragment_list[0]);
-    av_free(s->dct_tokens_base);
-    av_free(s->superblock_fragments);
-    av_free(s->macroblock_coding);
-    av_free(s->motion_val[0]);
-    av_free(s->motion_val[1]);
-    av_free(s->edge_emu_buffer);
-
-    if (avctx->internal->is_copy)
-        return 0;
-
-    for (i = 0; i < 16; i++) {
-        free_vlc(&s->dc_vlc[i]);
-        free_vlc(&s->ac_vlc_1[i]);
-        free_vlc(&s->ac_vlc_2[i]);
-        free_vlc(&s->ac_vlc_3[i]);
-        free_vlc(&s->ac_vlc_4[i]);
-    }
-
-    free_vlc(&s->superblock_run_length_vlc);
-    free_vlc(&s->fragment_run_length_vlc);
-    free_vlc(&s->mode_code_vlc);
-    free_vlc(&s->motion_vector_vlc);
-
-    /* release all frames */
-    vp3_decode_flush(avctx);
-
-    return 0;
-}
-
-=======
->>>>>>> 37c0dc62
 static int read_huffman_tree(AVCodecContext *avctx, GetBitContext *gb)
 {
     Vp3DecodeContext *s = avctx->priv_data;
