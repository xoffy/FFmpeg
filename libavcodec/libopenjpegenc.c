/*
 * JPEG 2000 encoding support via OpenJPEG
 * Copyright (c) 2011 Michael Bradshaw <mbradshaw@sorensonmedia.com>
 *
 * This file is part of FFmpeg.
 *
 * FFmpeg is free software; you can redistribute it and/or
 * modify it under the terms of the GNU Lesser General Public
 * License as published by the Free Software Foundation; either
 * version 2.1 of the License, or (at your option) any later version.
 *
 * FFmpeg is distributed in the hope that it will be useful,
 * but WITHOUT ANY WARRANTY; without even the implied warranty of
 * MERCHANTABILITY or FITNESS FOR A PARTICULAR PURPOSE.  See the GNU
 * Lesser General Public License for more details.
 *
 * You should have received a copy of the GNU Lesser General Public
 * License along with FFmpeg; if not, write to the Free Software
 * Foundation, Inc., 51 Franklin Street, Fifth Floor, Boston, MA 02110-1301 USA
 */

/**
 * @file
 * JPEG 2000 encoder using libopenjpeg
 */

#define  OPJ_STATIC
#include <openjpeg.h>

#include "libavutil/avassert.h"
#include "libavutil/common.h"
#include "libavutil/imgutils.h"
#include "libavutil/intreadwrite.h"
#include "libavutil/opt.h"
#include "avcodec.h"
#include "internal.h"

typedef struct {
    AVClass *avclass;
    opj_image_t *image;
    opj_cparameters_t enc_params;
    opj_cinfo_t *compress;
    opj_event_mgr_t event_mgr;
    int format;
    int profile;
    int prog_order;
    int cinema_mode;
    int numresolution;
    int numlayers;
    int disto_alloc;
    int fixed_alloc;
    int fixed_quality;
} LibOpenJPEGContext;

static void error_callback(const char *msg, void *data)
{
    av_log(data, AV_LOG_ERROR, "%s\n", msg);
}

static void warning_callback(const char *msg, void *data)
{
    av_log(data, AV_LOG_WARNING, "%s\n", msg);
}

static void info_callback(const char *msg, void *data)
{
    av_log(data, AV_LOG_DEBUG, "%s\n", msg);
}

static opj_image_t *mj2_create_image(AVCodecContext *avctx, opj_cparameters_t *parameters)
{
    opj_image_cmptparm_t *cmptparm;
    opj_image_t *img;
    int i;
    int sub_dx[4];
    int sub_dy[4];
    int numcomps;
    OPJ_COLOR_SPACE color_space = CLRSPC_UNKNOWN;

    sub_dx[0] = sub_dx[3] = 1;
    sub_dy[0] = sub_dy[3] = 1;
    sub_dx[1] = sub_dx[2] = 1<<av_pix_fmt_descriptors[avctx->pix_fmt].log2_chroma_w;
    sub_dy[1] = sub_dy[2] = 1<<av_pix_fmt_descriptors[avctx->pix_fmt].log2_chroma_h;

    numcomps = av_pix_fmt_descriptors[avctx->pix_fmt].nb_components;

    switch (avctx->pix_fmt) {
    case PIX_FMT_GRAY8:
    case PIX_FMT_GRAY8A:
    case PIX_FMT_GRAY16:
        color_space = CLRSPC_GRAY;
        break;
    case PIX_FMT_RGB24:
    case PIX_FMT_RGBA:
    case PIX_FMT_RGB48:
    case PIX_FMT_RGBA64:
        color_space = CLRSPC_SRGB;
        break;
    case PIX_FMT_YUV410P:
    case PIX_FMT_YUV411P:
    case PIX_FMT_YUV420P:
    case PIX_FMT_YUV422P:
    case PIX_FMT_YUV440P:
    case PIX_FMT_YUV444P:
    case PIX_FMT_YUVA420P:
    case PIX_FMT_YUVA422P:
    case PIX_FMT_YUVA444P:
    case PIX_FMT_YUV420P9:
    case PIX_FMT_YUV422P9:
    case PIX_FMT_YUV444P9:
    case PIX_FMT_YUV420P10:
    case PIX_FMT_YUV422P10:
    case PIX_FMT_YUV444P10:
    case PIX_FMT_YUV420P12:
    case PIX_FMT_YUV422P12:
    case PIX_FMT_YUV444P12:
    case PIX_FMT_YUV420P14:
    case PIX_FMT_YUV422P14:
    case PIX_FMT_YUV444P14:
    case PIX_FMT_YUV420P16:
    case PIX_FMT_YUV422P16:
    case PIX_FMT_YUV444P16:
        color_space = CLRSPC_SYCC;
        break;
    default:
        av_log(avctx, AV_LOG_ERROR,
               "The requested pixel format '%s' is not supported\n",
               av_get_pix_fmt_name(avctx->pix_fmt));
        return NULL;
    }

    cmptparm = av_mallocz(numcomps * sizeof(*cmptparm));
    if (!cmptparm) {
        av_log(avctx, AV_LOG_ERROR, "Not enough memory\n");
        return NULL;
    }
    for (i = 0; i < numcomps; i++) {
        cmptparm[i].prec = av_pix_fmt_descriptors[avctx->pix_fmt].comp[i].depth_minus1 + 1;
        cmptparm[i].bpp = av_pix_fmt_descriptors[avctx->pix_fmt].comp[i].depth_minus1 + 1;
        cmptparm[i].sgnd = 0;
        cmptparm[i].dx = sub_dx[i];
        cmptparm[i].dy = sub_dy[i];
        cmptparm[i].w = avctx->width / sub_dx[i];
        cmptparm[i].h = avctx->height / sub_dy[i];
    }

    img = opj_image_create(numcomps, cmptparm, color_space);
    av_freep(&cmptparm);
    return img;
}

static av_cold int libopenjpeg_encode_init(AVCodecContext *avctx)
{
    LibOpenJPEGContext *ctx = avctx->priv_data;
    int err = AVERROR(ENOMEM);

    opj_set_default_encoder_parameters(&ctx->enc_params);

    ctx->enc_params.cp_rsiz = ctx->profile;
    ctx->enc_params.mode = !!avctx->global_quality;
    ctx->enc_params.cp_cinema = ctx->cinema_mode;
    ctx->enc_params.prog_order = ctx->prog_order;
    ctx->enc_params.numresolution = ctx->numresolution;
    ctx->enc_params.cp_disto_alloc = ctx->disto_alloc;
    ctx->enc_params.cp_fixed_alloc = ctx->fixed_alloc;
    ctx->enc_params.cp_fixed_quality = ctx->fixed_quality;
    ctx->enc_params.tcp_numlayers = ctx->numlayers;
    ctx->enc_params.tcp_rates[0] = FFMAX(avctx->compression_level, 0) * 2;

    ctx->compress = opj_create_compress(ctx->format);
    if (!ctx->compress) {
        av_log(avctx, AV_LOG_ERROR, "Error creating the compressor\n");
        return AVERROR(ENOMEM);
    }

    avctx->coded_frame = avcodec_alloc_frame();
    if (!avctx->coded_frame) {
        av_log(avctx, AV_LOG_ERROR, "Error allocating coded frame\n");
        goto fail;
    }

    ctx->image = mj2_create_image(avctx, &ctx->enc_params);
    if (!ctx->image) {
        av_log(avctx, AV_LOG_ERROR, "Error creating the mj2 image\n");
        err = AVERROR(EINVAL);
        goto fail;
    }

    memset(&ctx->event_mgr, 0, sizeof(opj_event_mgr_t));
    ctx->event_mgr.info_handler    = info_callback;
    ctx->event_mgr.error_handler = error_callback;
    ctx->event_mgr.warning_handler = warning_callback;
    opj_set_event_mgr((opj_common_ptr)ctx->compress, &ctx->event_mgr, avctx);

    return 0;

fail:
    av_freep(&ctx->compress);
    av_freep(&avctx->coded_frame);
    return err;
}

static int libopenjpeg_copy_packed8(AVCodecContext *avctx, const AVFrame *frame, opj_image_t *image)
{
    int compno;
    int x;
    int y;
    int image_index;
    int frame_index;
    const int numcomps = image->numcomps;

    for (compno = 0; compno < numcomps; ++compno) {
        if (image->comps[compno].w > frame->linesize[0] / numcomps) {
            av_log(avctx, AV_LOG_ERROR, "Error: frame's linesize is too small for the image\n");
            return 0;
        }
    }

    for (compno = 0; compno < numcomps; ++compno) {
        for (y = 0; y < avctx->height; ++y) {
            image_index = y * avctx->width;
            frame_index = y * frame->linesize[0] + compno;
            for (x = 0; x < avctx->width; ++x) {
                image->comps[compno].data[image_index++] = frame->data[0][frame_index];
                frame_index += numcomps;
            }
        }
    }

    return 1;
}

static int libopenjpeg_copy_packed16(AVCodecContext *avctx, const AVFrame *frame, opj_image_t *image)
{
    int compno;
    int x;
    int y;
    int image_index;
    int frame_index;
    const int numcomps = image->numcomps;
    uint16_t *frame_ptr = (uint16_t*)frame->data[0];

    for (compno = 0; compno < numcomps; ++compno) {
        if (image->comps[compno].w > frame->linesize[0] / numcomps) {
            av_log(avctx, AV_LOG_ERROR, "Error: frame's linesize is too small for the image\n");
            return 0;
        }
    }

    for (compno = 0; compno < numcomps; ++compno) {
        for (y = 0; y < avctx->height; ++y) {
            image_index = y * avctx->width;
            frame_index = y * (frame->linesize[0] / 2) + compno;
            for (x = 0; x < avctx->width; ++x) {
                image->comps[compno].data[image_index++] = frame_ptr[frame_index];
                frame_index += numcomps;
            }
        }
    }

    return 1;
}

static int libopenjpeg_copy_unpacked8(AVCodecContext *avctx, const AVFrame *frame, opj_image_t *image)
{
    int compno;
    int x;
    int y;
    int width;
    int height;
    int image_index;
    int frame_index;
    const int numcomps = image->numcomps;

    for (compno = 0; compno < numcomps; ++compno) {
        if (image->comps[compno].w > frame->linesize[compno]) {
            av_log(avctx, AV_LOG_ERROR, "Error: frame's linesize is too small for the image\n");
            return 0;
        }
    }

    for (compno = 0; compno < numcomps; ++compno) {
        width = avctx->width / image->comps[compno].dx;
        height = avctx->height / image->comps[compno].dy;
        for (y = 0; y < height; ++y) {
            image_index = y * width;
            frame_index = y * frame->linesize[compno];
            for (x = 0; x < width; ++x)
                image->comps[compno].data[image_index++] = frame->data[compno][frame_index++];
        }
    }

    return 1;
}

static int libopenjpeg_copy_unpacked16(AVCodecContext *avctx, const AVFrame *frame, opj_image_t *image)
{
    int compno;
    int x;
    int y;
    int width;
    int height;
    int image_index;
    int frame_index;
    const int numcomps = image->numcomps;
    uint16_t *frame_ptr;

    for (compno = 0; compno < numcomps; ++compno) {
        if (image->comps[compno].w > frame->linesize[compno]) {
            av_log(avctx, AV_LOG_ERROR, "Error: frame's linesize is too small for the image\n");
            return 0;
        }
    }

    for (compno = 0; compno < numcomps; ++compno) {
        width = avctx->width / image->comps[compno].dx;
        height = avctx->height / image->comps[compno].dy;
        frame_ptr = (uint16_t*)frame->data[compno];
        for (y = 0; y < height; ++y) {
            image_index = y * width;
            frame_index = y * (frame->linesize[compno] / 2);
            for (x = 0; x < width; ++x)
                image->comps[compno].data[image_index++] = frame_ptr[frame_index++];
        }
    }

    return 1;
}

static int libopenjpeg_encode_frame(AVCodecContext *avctx, AVPacket *pkt,
                                    const AVFrame *frame, int *got_packet)
{
    LibOpenJPEGContext *ctx = avctx->priv_data;
    opj_cinfo_t *compress = ctx->compress;
    opj_image_t *image    = ctx->image;
    opj_cio_t *stream;
    int cpyresult = 0;
    int ret, len;

    // x0, y0 is the top left corner of the image
    // x1, y1 is the width, height of the reference grid
    image->x0 = 0;
    image->y0 = 0;
    image->x1 = (avctx->width  - 1) * ctx->enc_params.subsampling_dx + 1;
    image->y1 = (avctx->height - 1) * ctx->enc_params.subsampling_dy + 1;

    switch (avctx->pix_fmt) {
    case PIX_FMT_RGB24:
    case PIX_FMT_RGBA:
    case PIX_FMT_GRAY8A:
        cpyresult = libopenjpeg_copy_packed8(avctx, frame, image);
        break;
    case PIX_FMT_RGB48:
    case PIX_FMT_RGBA64:
        cpyresult = libopenjpeg_copy_packed16(avctx, frame, image);
        break;
    case PIX_FMT_GRAY8:
    case PIX_FMT_YUV410P:
    case PIX_FMT_YUV411P:
    case PIX_FMT_YUV420P:
    case PIX_FMT_YUV422P:
    case PIX_FMT_YUV440P:
    case PIX_FMT_YUV444P:
    case PIX_FMT_YUVA420P:
    case PIX_FMT_YUVA422P:
    case PIX_FMT_YUVA444P:
        cpyresult = libopenjpeg_copy_unpacked8(avctx, frame, image);
        break;
    case PIX_FMT_GRAY16:
    case PIX_FMT_YUV420P9:
    case PIX_FMT_YUV422P9:
    case PIX_FMT_YUV444P9:
    case PIX_FMT_YUV444P10:
    case PIX_FMT_YUV422P10:
    case PIX_FMT_YUV420P10:
    case PIX_FMT_YUV420P12:
    case PIX_FMT_YUV422P12:
    case PIX_FMT_YUV444P12:
    case PIX_FMT_YUV420P14:
    case PIX_FMT_YUV422P14:
    case PIX_FMT_YUV444P14:
    case PIX_FMT_YUV444P16:
    case PIX_FMT_YUV422P16:
    case PIX_FMT_YUV420P16:
        cpyresult = libopenjpeg_copy_unpacked16(avctx, frame, image);
        break;
    default:
        av_log(avctx, AV_LOG_ERROR,
               "The frame's pixel format '%s' is not supported\n",
               av_get_pix_fmt_name(avctx->pix_fmt));
        return AVERROR(EINVAL);
        break;
    }

    if (!cpyresult) {
        av_log(avctx, AV_LOG_ERROR,
               "Could not copy the frame data to the internal image buffer\n");
        return -1;
    }

    opj_setup_encoder(compress, &ctx->enc_params, image);
    stream = opj_cio_open((opj_common_ptr)compress, NULL, 0);
    if (!stream) {
        av_log(avctx, AV_LOG_ERROR, "Error creating the cio stream\n");
        return AVERROR(ENOMEM);
    }

    if (!opj_encode(compress, stream, image, NULL)) {
        opj_cio_close(stream);
        av_log(avctx, AV_LOG_ERROR, "Error during the opj encode\n");
        return -1;
    }

    len = cio_tell(stream);
    if ((ret = ff_alloc_packet2(avctx, pkt, len)) < 0) {
        opj_cio_close(stream);
        return ret;
    }

    memcpy(pkt->data, stream->buffer, len);
    pkt->flags |= AV_PKT_FLAG_KEY;
    *got_packet = 1;
    opj_cio_close(stream);
    return 0;
}

static av_cold int libopenjpeg_encode_close(AVCodecContext *avctx)
{
    LibOpenJPEGContext *ctx = avctx->priv_data;

    opj_destroy_compress(ctx->compress);
    opj_image_destroy(ctx->image);
    av_freep(&avctx->coded_frame);
    return 0;
}

#define OFFSET(x) offsetof(LibOpenJPEGContext, x)
#define VE AV_OPT_FLAG_VIDEO_PARAM | AV_OPT_FLAG_ENCODING_PARAM
static const AVOption options[] = {
    { "format",        "Codec Format",      OFFSET(format),        AV_OPT_TYPE_INT,   { .i64 = CODEC_JP2   }, CODEC_J2K, CODEC_JP2,   VE, "format"      },
    { "j2k",           NULL,                0,                     AV_OPT_TYPE_CONST, { .i64 = CODEC_J2K   }, 0,         0,           VE, "format"      },
    { "jp2",           NULL,                0,                     AV_OPT_TYPE_CONST, { .i64 = CODEC_JP2   }, 0,         0,           VE, "format"      },
    { "profile",       NULL,                OFFSET(profile),       AV_OPT_TYPE_INT,   { .i64 = STD_RSIZ    }, STD_RSIZ,  CINEMA4K,    VE, "profile"     },
    { "jpeg2000",      NULL,                0,                     AV_OPT_TYPE_CONST, { .i64 = STD_RSIZ    }, 0,         0,           VE, "profile"     },
    { "cinema2k",      NULL,                0,                     AV_OPT_TYPE_CONST, { .i64 = CINEMA2K    }, 0,         0,           VE, "profile"     },
    { "cinema4k",      NULL,                0,                     AV_OPT_TYPE_CONST, { .i64 = CINEMA4K    }, 0,         0,           VE, "profile"     },
    { "cinema_mode",   "Digital Cinema",    OFFSET(cinema_mode),   AV_OPT_TYPE_INT,   { .i64 = OFF         }, OFF,       CINEMA4K_24, VE, "cinema_mode" },
    { "off",           NULL,                0,                     AV_OPT_TYPE_CONST, { .i64 = OFF         }, 0,         0,           VE, "cinema_mode" },
    { "2k_24",         NULL,                0,                     AV_OPT_TYPE_CONST, { .i64 = CINEMA2K_24 }, 0,         0,           VE, "cinema_mode" },
    { "2k_48",         NULL,                0,                     AV_OPT_TYPE_CONST, { .i64 = CINEMA2K_48 }, 0,         0,           VE, "cinema_mode" },
    { "4k_24",         NULL,                0,                     AV_OPT_TYPE_CONST, { .i64 = CINEMA4K_24 }, 0,         0,           VE, "cinema_mode" },
    { "prog_order",    "Progression Order", OFFSET(prog_order),    AV_OPT_TYPE_INT,   { .i64 = LRCP        }, LRCP,      CPRL,        VE, "prog_order"  },
    { "lrcp",          NULL,                0,                     AV_OPT_TYPE_CONST, { .i64 = LRCP        }, 0,         0,           VE, "prog_order"  },
    { "rlcp",          NULL,                0,                     AV_OPT_TYPE_CONST, { .i64 = RLCP        }, 0,         0,           VE, "prog_order"  },
    { "rpcl",          NULL,                0,                     AV_OPT_TYPE_CONST, { .i64 = RPCL        }, 0,         0,           VE, "prog_order"  },
    { "pcrl",          NULL,                0,                     AV_OPT_TYPE_CONST, { .i64 = PCRL        }, 0,         0,           VE, "prog_order"  },
    { "cprl",          NULL,                0,                     AV_OPT_TYPE_CONST, { .i64 = CPRL        }, 0,         0,           VE, "prog_order"  },
<<<<<<< HEAD
    { "numresolution", NULL,                OFFSET(numresolution), AV_OPT_TYPE_INT,   { 6           }, 1,         INT_MAX,     VE                },
    { "numlayers",     NULL,                OFFSET(numlayers),     AV_OPT_TYPE_INT,   { 1           }, 1,         10,          VE                },
    { "disto_alloc",   NULL,                OFFSET(disto_alloc),   AV_OPT_TYPE_INT,   { 1           }, 0,         1,           VE                },
    { "fixed_alloc",   NULL,                OFFSET(fixed_alloc),   AV_OPT_TYPE_INT,   { 0           }, 0,         1,           VE                },
    { "fixed_quality", NULL,                OFFSET(fixed_quality), AV_OPT_TYPE_INT,   { 0           }, 0,         1,           VE                },
=======
    { "numresolution", NULL,                OFFSET(numresolution), AV_OPT_TYPE_INT,   { .i64 = 6           }, 1,         10,          VE },
    { "numlayers",     NULL,                OFFSET(numlayers),     AV_OPT_TYPE_INT,   { .i64 = 1           }, 1,         10,          VE },
    { "disto_alloc",   NULL,                OFFSET(disto_alloc),   AV_OPT_TYPE_INT,   { .i64 = 1           }, 0,         1,           VE },
    { "fixed_alloc",   NULL,                OFFSET(fixed_alloc),   AV_OPT_TYPE_INT,   { .i64 = 0           }, 0,         1,           VE },
    { "fixed_quality", NULL,                OFFSET(fixed_quality), AV_OPT_TYPE_INT,   { .i64 = 0           }, 0,         1,           VE },
>>>>>>> e6153f17
    { NULL },
};

static const AVClass class = {
    .class_name = "libopenjpeg",
    .item_name  = av_default_item_name,
    .option     = options,
    .version    = LIBAVUTIL_VERSION_INT,
};

AVCodec ff_libopenjpeg_encoder = {
    .name           = "libopenjpeg",
    .type           = AVMEDIA_TYPE_VIDEO,
    .id             = AV_CODEC_ID_JPEG2000,
    .priv_data_size = sizeof(LibOpenJPEGContext),
    .init           = libopenjpeg_encode_init,
    .encode2        = libopenjpeg_encode_frame,
    .close          = libopenjpeg_encode_close,
    .capabilities   = 0,
    .pix_fmts       = (const enum PixelFormat[]) {
        PIX_FMT_RGB24, PIX_FMT_RGBA, PIX_FMT_RGB48, PIX_FMT_RGBA64,
        PIX_FMT_GRAY8, PIX_FMT_GRAY8A, PIX_FMT_GRAY16,
        PIX_FMT_YUV420P, PIX_FMT_YUV422P, PIX_FMT_YUVA420P,
        PIX_FMT_YUV440P, PIX_FMT_YUV444P, PIX_FMT_YUVA422P,
        PIX_FMT_YUV411P, PIX_FMT_YUV410P, PIX_FMT_YUVA444P,
        PIX_FMT_YUV420P9, PIX_FMT_YUV422P9, PIX_FMT_YUV444P9,
        PIX_FMT_YUV420P10, PIX_FMT_YUV422P10, PIX_FMT_YUV444P10,
        PIX_FMT_YUV420P12, PIX_FMT_YUV422P12, PIX_FMT_YUV444P12,
        PIX_FMT_YUV420P14, PIX_FMT_YUV422P14, PIX_FMT_YUV444P14,
        PIX_FMT_YUV420P16, PIX_FMT_YUV422P16, PIX_FMT_YUV444P16,
        PIX_FMT_NONE
    },
    .long_name      = NULL_IF_CONFIG_SMALL("OpenJPEG JPEG 2000"),
    .priv_class     = &class,
};<|MERGE_RESOLUTION|>--- conflicted
+++ resolved
@@ -455,19 +455,11 @@
     { "rpcl",          NULL,                0,                     AV_OPT_TYPE_CONST, { .i64 = RPCL        }, 0,         0,           VE, "prog_order"  },
     { "pcrl",          NULL,                0,                     AV_OPT_TYPE_CONST, { .i64 = PCRL        }, 0,         0,           VE, "prog_order"  },
     { "cprl",          NULL,                0,                     AV_OPT_TYPE_CONST, { .i64 = CPRL        }, 0,         0,           VE, "prog_order"  },
-<<<<<<< HEAD
-    { "numresolution", NULL,                OFFSET(numresolution), AV_OPT_TYPE_INT,   { 6           }, 1,         INT_MAX,     VE                },
-    { "numlayers",     NULL,                OFFSET(numlayers),     AV_OPT_TYPE_INT,   { 1           }, 1,         10,          VE                },
-    { "disto_alloc",   NULL,                OFFSET(disto_alloc),   AV_OPT_TYPE_INT,   { 1           }, 0,         1,           VE                },
-    { "fixed_alloc",   NULL,                OFFSET(fixed_alloc),   AV_OPT_TYPE_INT,   { 0           }, 0,         1,           VE                },
-    { "fixed_quality", NULL,                OFFSET(fixed_quality), AV_OPT_TYPE_INT,   { 0           }, 0,         1,           VE                },
-=======
-    { "numresolution", NULL,                OFFSET(numresolution), AV_OPT_TYPE_INT,   { .i64 = 6           }, 1,         10,          VE },
-    { "numlayers",     NULL,                OFFSET(numlayers),     AV_OPT_TYPE_INT,   { .i64 = 1           }, 1,         10,          VE },
-    { "disto_alloc",   NULL,                OFFSET(disto_alloc),   AV_OPT_TYPE_INT,   { .i64 = 1           }, 0,         1,           VE },
-    { "fixed_alloc",   NULL,                OFFSET(fixed_alloc),   AV_OPT_TYPE_INT,   { .i64 = 0           }, 0,         1,           VE },
-    { "fixed_quality", NULL,                OFFSET(fixed_quality), AV_OPT_TYPE_INT,   { .i64 = 0           }, 0,         1,           VE },
->>>>>>> e6153f17
+    { "numresolution", NULL,                OFFSET(numresolution), AV_OPT_TYPE_INT,   { .i64 = 6           }, 1,         INT_MAX,     VE                },
+    { "numlayers",     NULL,                OFFSET(numlayers),     AV_OPT_TYPE_INT,   { .i64 = 1           }, 1,         10,          VE                },
+    { "disto_alloc",   NULL,                OFFSET(disto_alloc),   AV_OPT_TYPE_INT,   { .i64 = 1           }, 0,         1,           VE                },
+    { "fixed_alloc",   NULL,                OFFSET(fixed_alloc),   AV_OPT_TYPE_INT,   { .i64 = 0           }, 0,         1,           VE                },
+    { "fixed_quality", NULL,                OFFSET(fixed_quality), AV_OPT_TYPE_INT,   { .i64 = 0           }, 0,         1,           VE                },
     { NULL },
 };
 
