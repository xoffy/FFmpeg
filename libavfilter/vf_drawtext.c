/*
 * Copyright (c) 2011 Stefano Sabatini
 * Copyright (c) 2010 S.N. Hemanth Meenakshisundaram
 * Copyright (c) 2003 Gustavo Sverzut Barbieri <gsbarbieri@yahoo.com.br>
 *
 * This file is part of FFmpeg.
 *
 * FFmpeg is free software; you can redistribute it and/or
 * modify it under the terms of the GNU Lesser General Public
 * License as published by the Free Software Foundation; either
 * version 2.1 of the License, or (at your option) any later version.
 *
 * FFmpeg is distributed in the hope that it will be useful,
 * but WITHOUT ANY WARRANTY; without even the implied warranty of
 * MERCHANTABILITY or FITNESS FOR A PARTICULAR PURPOSE.  See the GNU
 * Lesser General Public License for more details.
 *
 * You should have received a copy of the GNU Lesser General Public
 * License along with FFmpeg; if not, write to the Free Software
 * Foundation, Inc., 51 Franklin Street, Fifth Floor, Boston, MA 02110-1301 USA
 */

/**
 * @file
 * drawtext filter, based on the original vhook/drawtext.c
 * filter by Gustavo Sverzut Barbieri
 */

#include <sys/time.h>
#include <time.h>

#include "config.h"
#include "libavutil/avstring.h"
#include "libavutil/file.h"
#include "libavutil/eval.h"
#include "libavutil/opt.h"
#include "libavutil/random_seed.h"
#include "libavutil/parseutils.h"
#include "libavutil/timecode.h"
#include "libavutil/tree.h"
#include "libavutil/lfg.h"
#include "avfilter.h"
#include "drawutils.h"
#include "formats.h"
#include "internal.h"
#include "video.h"

#undef time

#include <ft2build.h>
#include <freetype/config/ftheader.h>
#include FT_FREETYPE_H
#include FT_GLYPH_H
#if CONFIG_FONTCONFIG
#include <fontconfig/fontconfig.h>
#endif

static const char *const var_names[] = {
    "dar",
    "hsub", "vsub",
    "line_h", "lh",           ///< line height, same as max_glyph_h
    "main_h", "h", "H",       ///< height of the input video
    "main_w", "w", "W",       ///< width  of the input video
    "max_glyph_a", "ascent",  ///< max glyph ascent
    "max_glyph_d", "descent", ///< min glyph descent
    "max_glyph_h",            ///< max glyph height
    "max_glyph_w",            ///< max glyph width
    "n",                      ///< number of frame
    "sar",
    "t",                      ///< timestamp expressed in seconds
    "text_h", "th",           ///< height of the rendered text
    "text_w", "tw",           ///< width  of the rendered text
    "x",
    "y",
    NULL
};

static const char *const fun2_names[] = {
    "rand"
};

static double drand(void *opaque, double min, double max)
{
    return min + (max-min) / UINT_MAX * av_lfg_get(opaque);
}

typedef double (*eval_func2)(void *, double a, double b);

static const eval_func2 fun2[] = {
    drand,
    NULL
};

enum var_name {
    VAR_DAR,
    VAR_HSUB, VAR_VSUB,
    VAR_LINE_H, VAR_LH,
    VAR_MAIN_H, VAR_h, VAR_H,
    VAR_MAIN_W, VAR_w, VAR_W,
    VAR_MAX_GLYPH_A, VAR_ASCENT,
    VAR_MAX_GLYPH_D, VAR_DESCENT,
    VAR_MAX_GLYPH_H,
    VAR_MAX_GLYPH_W,
    VAR_N,
    VAR_SAR,
    VAR_T,
    VAR_TEXT_H, VAR_TH,
    VAR_TEXT_W, VAR_TW,
    VAR_X,
    VAR_Y,
    VAR_VARS_NB
};

typedef struct {
    const AVClass *class;
    int reinit;                     ///< tells if the filter is being reinited
    uint8_t *fontfile;              ///< font to be used
    uint8_t *text;                  ///< text to be drawn
    uint8_t *expanded_text;         ///< used to contain the strftime()-expanded text
    size_t   expanded_text_size;    ///< size in bytes of the expanded_text buffer
    int ft_load_flags;              ///< flags used for loading fonts, see FT_LOAD_*
    FT_Vector *positions;           ///< positions for each element in the text
    size_t nb_positions;            ///< number of elements of positions array
    char *textfile;                 ///< file with text to be drawn
    int x;                          ///< x position to start drawing text
    int y;                          ///< y position to start drawing text
    int max_glyph_w;                ///< max glyph width
    int max_glyph_h;                ///< max glyph height
    int shadowx, shadowy;
    unsigned int fontsize;          ///< font size to use
    char *fontcolor_string;         ///< font color as string
    char *boxcolor_string;          ///< box color as string
    char *shadowcolor_string;       ///< shadow color as string

    short int draw_box;             ///< draw box around text - true or false
    int use_kerning;                ///< font kerning is used - true/false
    int tabsize;                    ///< tab size
    int fix_bounds;                 ///< do we let it go out of frame bounds - t/f

    FFDrawContext dc;
    FFDrawColor fontcolor;          ///< foreground color
    FFDrawColor shadowcolor;        ///< shadow color
    FFDrawColor boxcolor;           ///< background color

    FT_Library library;             ///< freetype font library handle
    FT_Face face;                   ///< freetype font face handle
    struct AVTreeNode *glyphs;      ///< rendered glyphs, stored using the UTF-32 char code
    char *x_expr;                   ///< expression for x position
    char *y_expr;                   ///< expression for y position
    AVExpr *x_pexpr, *y_pexpr;      ///< parsed expressions for x and y
    int64_t basetime;               ///< base pts time in the real world for display
    double var_values[VAR_VARS_NB];
    char   *draw_expr;              ///< expression for draw
    AVExpr *draw_pexpr;             ///< parsed expression for draw
    int draw;                       ///< set to zero to prevent drawing
    AVLFG  prng;                    ///< random
    char       *tc_opt_string;      ///< specified timecode option string
    AVRational  tc_rate;            ///< frame rate for timecode
    AVTimecode  tc;                 ///< timecode context
    int tc24hmax;                   ///< 1 if timecode is wrapped to 24 hours, 0 otherwise
    int frame_id;
} DrawTextContext;

#define OFFSET(x) offsetof(DrawTextContext, x)

static const AVOption drawtext_options[]= {
{"fontfile", "set font file",        OFFSET(fontfile),           AV_OPT_TYPE_STRING, {.str=NULL},  CHAR_MIN, CHAR_MAX },
{"text",     "set text",             OFFSET(text),               AV_OPT_TYPE_STRING, {.str=NULL},  CHAR_MIN, CHAR_MAX },
{"textfile", "set text file",        OFFSET(textfile),           AV_OPT_TYPE_STRING, {.str=NULL},  CHAR_MIN, CHAR_MAX },
{"fontcolor",   "set foreground color", OFFSET(fontcolor_string),   AV_OPT_TYPE_STRING, {.str="black"}, CHAR_MIN, CHAR_MAX },
{"boxcolor",    "set box color",        OFFSET(boxcolor_string),    AV_OPT_TYPE_STRING, {.str="white"}, CHAR_MIN, CHAR_MAX },
{"shadowcolor", "set shadow color",     OFFSET(shadowcolor_string), AV_OPT_TYPE_STRING, {.str="black"}, CHAR_MIN, CHAR_MAX },
{"box",      "set box",              OFFSET(draw_box),           AV_OPT_TYPE_INT,    {.dbl=0},     0,        1        },
{"fontsize", "set font size",        OFFSET(fontsize),           AV_OPT_TYPE_INT,    {.dbl=0},     0,        INT_MAX  },
{"x",        "set x expression",     OFFSET(x_expr),             AV_OPT_TYPE_STRING, {.str="0"},   CHAR_MIN, CHAR_MAX },
{"y",        "set y expression",     OFFSET(y_expr),             AV_OPT_TYPE_STRING, {.str="0"},   CHAR_MIN, CHAR_MAX },
{"shadowx",  "set x",                OFFSET(shadowx),            AV_OPT_TYPE_INT,    {.dbl=0},     INT_MIN,  INT_MAX  },
{"shadowy",  "set y",                OFFSET(shadowy),            AV_OPT_TYPE_INT,    {.dbl=0},     INT_MIN,  INT_MAX  },
{"tabsize",  "set tab size",         OFFSET(tabsize),            AV_OPT_TYPE_INT,    {.dbl=4},     0,        INT_MAX  },
{"basetime", "set base time",        OFFSET(basetime),           AV_OPT_TYPE_INT64,  {.dbl=AV_NOPTS_VALUE},     INT64_MIN,        INT64_MAX  },
{"draw",     "if false do not draw", OFFSET(draw_expr),          AV_OPT_TYPE_STRING, {.str="1"},   CHAR_MIN, CHAR_MAX },
{"timecode", "set initial timecode", OFFSET(tc_opt_string),      AV_OPT_TYPE_STRING, {.str=NULL},  CHAR_MIN, CHAR_MAX },
{"tc24hmax", "set 24 hours max (timecode only)", OFFSET(tc24hmax), AV_OPT_TYPE_INT,  {.dbl=0},            0,        1 },
{"timecode_rate", "set rate (timecode only)", OFFSET(tc_rate),   AV_OPT_TYPE_RATIONAL, {.dbl=0},          0,  INT_MAX },
{"r",        "set rate (timecode only)", OFFSET(tc_rate),        AV_OPT_TYPE_RATIONAL, {.dbl=0},          0,  INT_MAX },
{"rate",     "set rate (timecode only)", OFFSET(tc_rate),        AV_OPT_TYPE_RATIONAL, {.dbl=0},          0,  INT_MAX },
{"fix_bounds", "if true, check and fix text coords to avoid clipping",
                                     OFFSET(fix_bounds),         AV_OPT_TYPE_INT,    {.dbl=1},     0,        1        },

/* FT_LOAD_* flags */
{"ft_load_flags", "set font loading flags for libfreetype",   OFFSET(ft_load_flags),  AV_OPT_TYPE_FLAGS,  {.dbl=FT_LOAD_DEFAULT|FT_LOAD_RENDER}, 0, INT_MAX, 0, "ft_load_flags" },
{"default",                     "set default",                     0, AV_OPT_TYPE_CONST, {.dbl=FT_LOAD_DEFAULT},                     INT_MIN, INT_MAX, 0, "ft_load_flags" },
{"no_scale",                    "set no_scale",                    0, AV_OPT_TYPE_CONST, {.dbl=FT_LOAD_NO_SCALE},                    INT_MIN, INT_MAX, 0, "ft_load_flags" },
{"no_hinting",                  "set no_hinting",                  0, AV_OPT_TYPE_CONST, {.dbl=FT_LOAD_NO_HINTING},                  INT_MIN, INT_MAX, 0, "ft_load_flags" },
{"render",                      "set render",                      0, AV_OPT_TYPE_CONST, {.dbl=FT_LOAD_RENDER},                      INT_MIN, INT_MAX, 0, "ft_load_flags" },
{"no_bitmap",                   "set no_bitmap",                   0, AV_OPT_TYPE_CONST, {.dbl=FT_LOAD_NO_BITMAP},                   INT_MIN, INT_MAX, 0, "ft_load_flags" },
{"vertical_layout",             "set vertical_layout",             0, AV_OPT_TYPE_CONST, {.dbl=FT_LOAD_VERTICAL_LAYOUT},             INT_MIN, INT_MAX, 0, "ft_load_flags" },
{"force_autohint",              "set force_autohint",              0, AV_OPT_TYPE_CONST, {.dbl=FT_LOAD_FORCE_AUTOHINT},              INT_MIN, INT_MAX, 0, "ft_load_flags" },
{"crop_bitmap",                 "set crop_bitmap",                 0, AV_OPT_TYPE_CONST, {.dbl=FT_LOAD_CROP_BITMAP},                 INT_MIN, INT_MAX, 0, "ft_load_flags" },
{"pedantic",                    "set pedantic",                    0, AV_OPT_TYPE_CONST, {.dbl=FT_LOAD_PEDANTIC},                    INT_MIN, INT_MAX, 0, "ft_load_flags" },
{"ignore_global_advance_width", "set ignore_global_advance_width", 0, AV_OPT_TYPE_CONST, {.dbl=FT_LOAD_IGNORE_GLOBAL_ADVANCE_WIDTH}, INT_MIN, INT_MAX, 0, "ft_load_flags" },
{"no_recurse",                  "set no_recurse",                  0, AV_OPT_TYPE_CONST, {.dbl=FT_LOAD_NO_RECURSE},                  INT_MIN, INT_MAX, 0, "ft_load_flags" },
{"ignore_transform",            "set ignore_transform",            0, AV_OPT_TYPE_CONST, {.dbl=FT_LOAD_IGNORE_TRANSFORM},            INT_MIN, INT_MAX, 0, "ft_load_flags" },
{"monochrome",                  "set monochrome",                  0, AV_OPT_TYPE_CONST, {.dbl=FT_LOAD_MONOCHROME},                  INT_MIN, INT_MAX, 0, "ft_load_flags" },
{"linear_design",               "set linear_design",               0, AV_OPT_TYPE_CONST, {.dbl=FT_LOAD_LINEAR_DESIGN},               INT_MIN, INT_MAX, 0, "ft_load_flags" },
{"no_autohint",                 "set no_autohint",                 0, AV_OPT_TYPE_CONST, {.dbl=FT_LOAD_NO_AUTOHINT},                 INT_MIN, INT_MAX, 0, "ft_load_flags" },
{NULL},
};

AVFILTER_DEFINE_CLASS(drawtext);

#undef __FTERRORS_H__
#define FT_ERROR_START_LIST {
#define FT_ERRORDEF(e, v, s) { (e), (s) },
#define FT_ERROR_END_LIST { 0, NULL } };

struct ft_error
{
    int err;
    const char *err_msg;
} static ft_errors[] =
#include FT_ERRORS_H

#define FT_ERRMSG(e) ft_errors[e].err_msg

typedef struct {
    FT_Glyph *glyph;
    uint32_t code;
    FT_Bitmap bitmap; ///< array holding bitmaps of font
    FT_BBox bbox;
    int advance;
    int bitmap_left;
    int bitmap_top;
} Glyph;

static int glyph_cmp(void *key, const void *b)
{
    const Glyph *a = key, *bb = b;
    int64_t diff = (int64_t)a->code - (int64_t)bb->code;
    return diff > 0 ? 1 : diff < 0 ? -1 : 0;
}

/**
 * Load glyphs corresponding to the UTF-32 codepoint code.
 */
static int load_glyph(AVFilterContext *ctx, Glyph **glyph_ptr, uint32_t code)
{
    DrawTextContext *dtext = ctx->priv;
    Glyph *glyph;
    struct AVTreeNode *node = NULL;
    int ret;

    /* load glyph into dtext->face->glyph */
    if (FT_Load_Char(dtext->face, code, dtext->ft_load_flags))
        return AVERROR(EINVAL);

    /* save glyph */
    if (!(glyph = av_mallocz(sizeof(*glyph))) ||
        !(glyph->glyph = av_mallocz(sizeof(*glyph->glyph)))) {
        ret = AVERROR(ENOMEM);
        goto error;
    }
    glyph->code  = code;

    if (FT_Get_Glyph(dtext->face->glyph, glyph->glyph)) {
        ret = AVERROR(EINVAL);
        goto error;
    }

    glyph->bitmap      = dtext->face->glyph->bitmap;
    glyph->bitmap_left = dtext->face->glyph->bitmap_left;
    glyph->bitmap_top  = dtext->face->glyph->bitmap_top;
    glyph->advance     = dtext->face->glyph->advance.x >> 6;

    /* measure text height to calculate text_height (or the maximum text height) */
    FT_Glyph_Get_CBox(*glyph->glyph, ft_glyph_bbox_pixels, &glyph->bbox);

    /* cache the newly created glyph */
    if (!(node = av_mallocz(av_tree_node_size))) {
        ret = AVERROR(ENOMEM);
        goto error;
    }
    av_tree_insert(&dtext->glyphs, glyph, glyph_cmp, &node);

    if (glyph_ptr)
        *glyph_ptr = glyph;
    return 0;

error:
    if (glyph)
        av_freep(&glyph->glyph);
    av_freep(&glyph);
    av_freep(&node);
    return ret;
}

static int load_font_file(AVFilterContext *ctx, const char *path, int index,
                          const char **error)
{
    DrawTextContext *dtext = ctx->priv;
    int err;

    err = FT_New_Face(dtext->library, path, index, &dtext->face);
    if (err) {
        *error = FT_ERRMSG(err);
        return AVERROR(EINVAL);
    }
    return 0;
}

#if CONFIG_FONTCONFIG
static int load_font_fontconfig(AVFilterContext *ctx, const char **error)
{
    DrawTextContext *dtext = ctx->priv;
    FcConfig *fontconfig;
    FcPattern *pattern, *fpat;
    FcResult result = FcResultMatch;
    FcChar8 *filename;
    int err, index;
    double size;

    fontconfig = FcInitLoadConfigAndFonts();
    if (!fontconfig) {
        *error = "impossible to init fontconfig\n";
        return AVERROR(EINVAL);
    }
    pattern = FcNameParse(dtext->fontfile ? dtext->fontfile :
                          (uint8_t *)(intptr_t)"default");
    if (!pattern) {
        *error = "could not parse fontconfig pattern";
        return AVERROR(EINVAL);
    }
    if (!FcConfigSubstitute(fontconfig, pattern, FcMatchPattern)) {
        *error = "could not substitue fontconfig options"; /* very unlikely */
        return AVERROR(EINVAL);
    }
    FcDefaultSubstitute(pattern);
    fpat = FcFontMatch(fontconfig, pattern, &result);
    if (!fpat || result != FcResultMatch) {
        *error = "impossible to find a matching font";
        return AVERROR(EINVAL);
    }
    if (FcPatternGetString (fpat, FC_FILE,  0, &filename) != FcResultMatch ||
        FcPatternGetInteger(fpat, FC_INDEX, 0, &index   ) != FcResultMatch ||
        FcPatternGetDouble (fpat, FC_SIZE,  0, &size    ) != FcResultMatch) {
        *error = "impossible to find font information";
        return AVERROR(EINVAL);
    }
    av_log(ctx, AV_LOG_INFO, "Using \"%s\"\n", filename);
    if (!dtext->fontsize)
        dtext->fontsize = size + 0.5;
    err = load_font_file(ctx, filename, index, error);
    if (err)
        return err;
    FcPatternDestroy(fpat);
    FcPatternDestroy(pattern);
    FcConfigDestroy(fontconfig);
    return 0;
}
#endif

static int load_font(AVFilterContext *ctx)
{
    DrawTextContext *dtext = ctx->priv;
    int err;
    const char *error = "unknown error\n";

    /* load the face, and set up the encoding, which is by default UTF-8 */
    err = load_font_file(ctx, dtext->fontfile, 0, &error);
    if (!err)
        return 0;
#if CONFIG_FONTCONFIG
    err = load_font_fontconfig(ctx, &error);
    if (!err)
        return 0;
#endif
    av_log(ctx, AV_LOG_ERROR, "Could not load font \"%s\": %s\n",
           dtext->fontfile, error);
    return err;
}

static av_cold int init(AVFilterContext *ctx, const char *args)
{
    int err;
    DrawTextContext *dtext = ctx->priv;
    Glyph *glyph;

    dtext->class = &drawtext_class;
    av_opt_set_defaults(dtext);

    if ((err = av_set_options_string(dtext, args, "=", ":")) < 0) {
        av_log(ctx, AV_LOG_ERROR, "Error parsing options string: '%s'\n", args);
        return err;
    }

    if (!dtext->fontfile && !CONFIG_FONTCONFIG) {
        av_log(ctx, AV_LOG_ERROR, "No font filename provided\n");
        return AVERROR(EINVAL);
    }

    if (dtext->textfile) {
        uint8_t *textbuf;
        size_t textbuf_size;

        if (dtext->text) {
            av_log(ctx, AV_LOG_ERROR,
                   "Both text and text file provided. Please provide only one\n");
            return AVERROR(EINVAL);
        }
        if ((err = av_file_map(dtext->textfile, &textbuf, &textbuf_size, 0, ctx)) < 0) {
            av_log(ctx, AV_LOG_ERROR,
                   "The text file '%s' could not be read or is empty\n",
                   dtext->textfile);
            return err;
        }

        if (!(dtext->text = av_malloc(textbuf_size+1)))
            return AVERROR(ENOMEM);
        memcpy(dtext->text, textbuf, textbuf_size);
        dtext->text[textbuf_size] = 0;
        av_file_unmap(textbuf, textbuf_size);
    }

    if (dtext->tc_opt_string) {
        int ret = av_timecode_init_from_string(&dtext->tc, dtext->tc_rate,
                                               dtext->tc_opt_string, ctx);
        if (ret < 0)
            return ret;
        if (dtext->tc24hmax)
            dtext->tc.flags |= AV_TIMECODE_FLAG_24HOURSMAX;
        if (!dtext->text)
            dtext->text = av_strdup("");
    }

    if (!dtext->text) {
        av_log(ctx, AV_LOG_ERROR,
               "Either text, a valid file or a timecode must be provided\n");
        return AVERROR(EINVAL);
    }

    if ((err = av_parse_color(dtext->fontcolor.rgba, dtext->fontcolor_string, -1, ctx))) {
        av_log(ctx, AV_LOG_ERROR,
               "Invalid font color '%s'\n", dtext->fontcolor_string);
        return err;
    }

    if ((err = av_parse_color(dtext->boxcolor.rgba, dtext->boxcolor_string, -1, ctx))) {
        av_log(ctx, AV_LOG_ERROR,
               "Invalid box color '%s'\n", dtext->boxcolor_string);
        return err;
    }

    if ((err = av_parse_color(dtext->shadowcolor.rgba, dtext->shadowcolor_string, -1, ctx))) {
        av_log(ctx, AV_LOG_ERROR,
               "Invalid shadow color '%s'\n", dtext->shadowcolor_string);
        return err;
    }

    if ((err = FT_Init_FreeType(&(dtext->library)))) {
        av_log(ctx, AV_LOG_ERROR,
               "Could not load FreeType: %s\n", FT_ERRMSG(err));
        return AVERROR(EINVAL);
    }

    err = load_font(ctx);
    if (err)
        return err;
    if (!dtext->fontsize)
        dtext->fontsize = 16;
    if ((err = FT_Set_Pixel_Sizes(dtext->face, 0, dtext->fontsize))) {
        av_log(ctx, AV_LOG_ERROR, "Could not set font size to %d pixels: %s\n",
               dtext->fontsize, FT_ERRMSG(err));
        return AVERROR(EINVAL);
    }

    dtext->use_kerning = FT_HAS_KERNING(dtext->face);

    /* load the fallback glyph with code 0 */
    load_glyph(ctx, NULL, 0);

    /* set the tabsize in pixels */
    if ((err = load_glyph(ctx, &glyph, ' ')) < 0) {
        av_log(ctx, AV_LOG_ERROR, "Could not set tabsize.\n");
        return err;
    }
    dtext->tabsize *= glyph->advance;

    return 0;
}

static int query_formats(AVFilterContext *ctx)
{
    ff_set_common_formats(ctx, ff_draw_supported_pixel_formats(0));
    return 0;
}

static int glyph_enu_free(void *opaque, void *elem)
{
    Glyph *glyph = elem;

    FT_Done_Glyph(*glyph->glyph);
    av_freep(&glyph->glyph);
    av_free(elem);
    return 0;
}

static av_cold void uninit(AVFilterContext *ctx)
{
    DrawTextContext *dtext = ctx->priv;

    av_expr_free(dtext->x_pexpr); dtext->x_pexpr = NULL;
    av_expr_free(dtext->y_pexpr); dtext->y_pexpr = NULL;
    av_expr_free(dtext->draw_pexpr); dtext->draw_pexpr = NULL;
    av_opt_free(dtext);

    av_freep(&dtext->positions);
    dtext->nb_positions = 0;

    av_tree_enumerate(dtext->glyphs, NULL, NULL, glyph_enu_free);
    av_tree_destroy(dtext->glyphs);
    dtext->glyphs = NULL;

    FT_Done_Face(dtext->face);
    FT_Done_FreeType(dtext->library);
}

static inline int is_newline(uint32_t c)
{
    return c == '\n' || c == '\r' || c == '\f' || c == '\v';
}

static int config_input(AVFilterLink *inlink)
{
    AVFilterContext *ctx = inlink->dst;
    DrawTextContext *dtext = ctx->priv;
    int ret;

    ff_draw_init(&dtext->dc, inlink->format, 0);
    ff_draw_color(&dtext->dc, &dtext->fontcolor,   dtext->fontcolor.rgba);
    ff_draw_color(&dtext->dc, &dtext->shadowcolor, dtext->shadowcolor.rgba);
    ff_draw_color(&dtext->dc, &dtext->boxcolor,    dtext->boxcolor.rgba);

    dtext->var_values[VAR_w]     = dtext->var_values[VAR_W]     = dtext->var_values[VAR_MAIN_W] = inlink->w;
    dtext->var_values[VAR_h]     = dtext->var_values[VAR_H]     = dtext->var_values[VAR_MAIN_H] = inlink->h;
    dtext->var_values[VAR_SAR]   = inlink->sample_aspect_ratio.num ? av_q2d(inlink->sample_aspect_ratio) : 1;
    dtext->var_values[VAR_DAR]   = (double)inlink->w / inlink->h * dtext->var_values[VAR_SAR];
    dtext->var_values[VAR_HSUB]  = 1 << dtext->dc.hsub_max;
    dtext->var_values[VAR_VSUB]  = 1 << dtext->dc.vsub_max;
    dtext->var_values[VAR_X]     = NAN;
    dtext->var_values[VAR_Y]     = NAN;
    if (!dtext->reinit)
        dtext->var_values[VAR_N] = 0;
    dtext->var_values[VAR_T]     = NAN;

    av_lfg_init(&dtext->prng, av_get_random_seed());

    if ((ret = av_expr_parse(&dtext->x_pexpr, dtext->x_expr, var_names,
                             NULL, NULL, fun2_names, fun2, 0, ctx)) < 0 ||
        (ret = av_expr_parse(&dtext->y_pexpr, dtext->y_expr, var_names,
                             NULL, NULL, fun2_names, fun2, 0, ctx)) < 0 ||
        (ret = av_expr_parse(&dtext->draw_pexpr, dtext->draw_expr, var_names,
                             NULL, NULL, fun2_names, fun2, 0, ctx)) < 0)

        return AVERROR(EINVAL);

    return 0;
}

static int command(AVFilterContext *ctx, const char *cmd, const char *arg, char *res, int res_len, int flags)
{
    DrawTextContext *dtext = ctx->priv;

    if (!strcmp(cmd, "reinit")) {
        int ret;
        uninit(ctx);
        dtext->reinit = 1;
        if ((ret = init(ctx, arg)) < 0)
            return ret;
        return config_input(ctx->inputs[0]);
    }

    return AVERROR(ENOSYS);
}

static int draw_glyphs(DrawTextContext *dtext, AVFilterBufferRef *picref,
                       int width, int height, const uint8_t rgbcolor[4], FFDrawColor *color, int x, int y)
{
    char *text = dtext->expanded_text;
    uint32_t code = 0;
    int i, x1, y1;
    uint8_t *p;
    Glyph *glyph = NULL;

    for (i = 0, p = text; *p; i++) {
        Glyph dummy = { 0 };
        GET_UTF8(code, *p++, continue;);

        /* skip new line chars, just go to new line */
        if (code == '\n' || code == '\r' || code == '\t')
            continue;

        dummy.code = code;
        glyph = av_tree_find(dtext->glyphs, &dummy, (void *)glyph_cmp, NULL);

        if (glyph->bitmap.pixel_mode != FT_PIXEL_MODE_MONO &&
            glyph->bitmap.pixel_mode != FT_PIXEL_MODE_GRAY)
            return AVERROR(EINVAL);

        x1 = dtext->positions[i].x+dtext->x+x;
        y1 = dtext->positions[i].y+dtext->y+y;

        ff_blend_mask(&dtext->dc, color,
                      picref->data, picref->linesize, width, height,
                      glyph->bitmap.buffer, glyph->bitmap.pitch,
                      glyph->bitmap.width, glyph->bitmap.rows,
                      glyph->bitmap.pixel_mode == FT_PIXEL_MODE_MONO ? 0 : 3,
                      0, x1, y1);
    }

    return 0;
}

static int draw_text(AVFilterContext *ctx, AVFilterBufferRef *picref,
                     int width, int height)
{
    DrawTextContext *dtext = ctx->priv;
    uint32_t code = 0, prev_code = 0;
    int x = 0, y = 0, i = 0, ret;
    int max_text_line_w = 0, len;
    int box_w, box_h;
    char *text = dtext->text;
    uint8_t *p;
    int y_min = 32000, y_max = -32000;
    int x_min = 32000, x_max = -32000;
    FT_Vector delta;
    Glyph *glyph = NULL, *prev_glyph = NULL;
    Glyph dummy = { 0 };

    time_t now = time(0);
    struct tm ltime;
    uint8_t *buf = dtext->expanded_text;
    int buf_size = dtext->expanded_text_size;

    if(dtext->basetime != AV_NOPTS_VALUE)
        now= picref->pts*av_q2d(ctx->inputs[0]->time_base) + dtext->basetime/1000000;

    if (!buf) {
        buf_size = 2*strlen(dtext->text)+1;
        buf = av_malloc(buf_size);
    }

#if HAVE_LOCALTIME_R
    localtime_r(&now, &ltime);
#else
    if(strchr(dtext->text, '%'))
        ltime= *localtime(&now);
#endif

    do {
        *buf = 1;
        if (strftime(buf, buf_size, dtext->text, &ltime) != 0 || *buf == 0)
            break;
        buf_size *= 2;
    } while ((buf = av_realloc(buf, buf_size)));

    if (dtext->tc_opt_string) {
        char tcbuf[AV_TIMECODE_STR_SIZE];
        av_timecode_make_string(&dtext->tc, tcbuf, dtext->frame_id++);
        buf = av_asprintf("%s%s", dtext->text, tcbuf);
    }

    if (!buf)
        return AVERROR(ENOMEM);
    text = dtext->expanded_text = buf;
    dtext->expanded_text_size = buf_size;
    if ((len = strlen(text)) > dtext->nb_positions) {
        if (!(dtext->positions =
              av_realloc(dtext->positions, len*sizeof(*dtext->positions))))
            return AVERROR(ENOMEM);
        dtext->nb_positions = len;
    }

    x = 0;
    y = 0;

    /* load and cache glyphs */
    for (i = 0, p = text; *p; i++) {
        GET_UTF8(code, *p++, continue;);

        /* get glyph */
        dummy.code = code;
        glyph = av_tree_find(dtext->glyphs, &dummy, glyph_cmp, NULL);
        if (!glyph) {
            load_glyph(ctx, &glyph, code);
        }

        y_min = FFMIN(glyph->bbox.yMin, y_min);
        y_max = FFMAX(glyph->bbox.yMax, y_max);
        x_min = FFMIN(glyph->bbox.xMin, x_min);
        x_max = FFMAX(glyph->bbox.xMax, x_max);
    }
    dtext->max_glyph_h = y_max - y_min;
    dtext->max_glyph_w = x_max - x_min;

    /* compute and save position for each glyph */
    glyph = NULL;
    for (i = 0, p = text; *p; i++) {
        GET_UTF8(code, *p++, continue;);

        /* skip the \n in the sequence \r\n */
        if (prev_code == '\r' && code == '\n')
            continue;

        prev_code = code;
        if (is_newline(code)) {
            max_text_line_w = FFMAX(max_text_line_w, x);
            y += dtext->max_glyph_h;
            x = 0;
            continue;
        }

        /* get glyph */
        prev_glyph = glyph;
        dummy.code = code;
        glyph = av_tree_find(dtext->glyphs, &dummy, glyph_cmp, NULL);

        /* kerning */
        if (dtext->use_kerning && prev_glyph && glyph->code) {
            FT_Get_Kerning(dtext->face, prev_glyph->code, glyph->code,
                           ft_kerning_default, &delta);
            x += delta.x >> 6;
        }

        /* save position */
        dtext->positions[i].x = x + glyph->bitmap_left;
        dtext->positions[i].y = y - glyph->bitmap_top + y_max;
        if (code == '\t') x  = (x / dtext->tabsize + 1)*dtext->tabsize;
        else              x += glyph->advance;
    }

    max_text_line_w = FFMAX(x, max_text_line_w);

    dtext->var_values[VAR_TW] = dtext->var_values[VAR_TEXT_W] = max_text_line_w;
    dtext->var_values[VAR_TH] = dtext->var_values[VAR_TEXT_H] = y + dtext->max_glyph_h;

    dtext->var_values[VAR_MAX_GLYPH_W] = dtext->max_glyph_w;
    dtext->var_values[VAR_MAX_GLYPH_H] = dtext->max_glyph_h;
    dtext->var_values[VAR_MAX_GLYPH_A] = dtext->var_values[VAR_ASCENT ] = y_max;
    dtext->var_values[VAR_MAX_GLYPH_D] = dtext->var_values[VAR_DESCENT] = y_min;

    dtext->var_values[VAR_LINE_H] = dtext->var_values[VAR_LH] = dtext->max_glyph_h;

    dtext->x = dtext->var_values[VAR_X] = av_expr_eval(dtext->x_pexpr, dtext->var_values, &dtext->prng);
    dtext->y = dtext->var_values[VAR_Y] = av_expr_eval(dtext->y_pexpr, dtext->var_values, &dtext->prng);
    dtext->x = dtext->var_values[VAR_X] = av_expr_eval(dtext->x_pexpr, dtext->var_values, &dtext->prng);
    dtext->draw = av_expr_eval(dtext->draw_pexpr, dtext->var_values, &dtext->prng);

    if(!dtext->draw)
        return 0;

    box_w = FFMIN(width - 1 , max_text_line_w);
    box_h = FFMIN(height - 1, y + dtext->max_glyph_h);

    /* draw box */
    if (dtext->draw_box)
        ff_blend_rectangle(&dtext->dc, &dtext->boxcolor,
                           picref->data, picref->linesize, width, height,
                           dtext->x, dtext->y, box_w, box_h);

    if (dtext->shadowx || dtext->shadowy) {
        if ((ret = draw_glyphs(dtext, picref, width, height, dtext->shadowcolor.rgba,
                               &dtext->shadowcolor, dtext->shadowx, dtext->shadowy)) < 0)
            return ret;
    }

    if ((ret = draw_glyphs(dtext, picref, width, height, dtext->fontcolor.rgba,
                           &dtext->fontcolor, 0, 0)) < 0)
        return ret;

    return 0;
}

static int null_draw_slice(AVFilterLink *link, int y, int h, int slice_dir)
{
    return 0;
}

<<<<<<< HEAD
static void end_frame(AVFilterLink *inlink)
=======
static inline int normalize_double(int *n, double d)
{
    int ret = 0;

    if (isnan(d)) {
        ret = AVERROR(EINVAL);
    } else if (d > INT_MAX || d < INT_MIN) {
        *n = d > INT_MAX ? INT_MAX : INT_MIN;
        ret = AVERROR(EINVAL);
    } else
        *n = round(d);

    return ret;
}

static int start_frame(AVFilterLink *inlink, AVFilterBufferRef *inpicref)
>>>>>>> df53a4a7
{
    AVFilterContext *ctx = inlink->dst;
    AVFilterLink *outlink = ctx->outputs[0];
    DrawTextContext *dtext = ctx->priv;
<<<<<<< HEAD
    AVFilterBufferRef *picref = inlink->cur_buf;

    dtext->var_values[VAR_T] = picref->pts == AV_NOPTS_VALUE ?
        NAN : picref->pts * av_q2d(inlink->time_base);

    draw_text(ctx, picref, picref->video->w, picref->video->h);
=======
    AVFilterBufferRef *buf_out;
    int ret = 0;

    if ((ret = dtext_prepare_text(ctx)) < 0) {
        av_log(ctx, AV_LOG_ERROR, "Can't draw text\n");
        return ret;
    }

    dtext->var_values[VAR_T] = inpicref->pts == AV_NOPTS_VALUE ?
        NAN : inpicref->pts * av_q2d(inlink->time_base);
    dtext->var_values[VAR_X] =
        av_expr_eval(dtext->x_pexpr, dtext->var_values, &dtext->prng);
    dtext->var_values[VAR_Y] =
        av_expr_eval(dtext->y_pexpr, dtext->var_values, &dtext->prng);
    dtext->var_values[VAR_X] =
        av_expr_eval(dtext->x_pexpr, dtext->var_values, &dtext->prng);

    dtext->draw = av_expr_eval(dtext->d_pexpr, dtext->var_values, &dtext->prng);

    normalize_double(&dtext->x, dtext->var_values[VAR_X]);
    normalize_double(&dtext->y, dtext->var_values[VAR_Y]);

    if (dtext->fix_bounds) {
        if (dtext->x < 0) dtext->x = 0;
        if (dtext->y < 0) dtext->y = 0;
        if ((unsigned)dtext->x + (unsigned)dtext->w > inlink->w)
            dtext->x = inlink->w - dtext->w;
        if ((unsigned)dtext->y + (unsigned)dtext->h > inlink->h)
            dtext->y = inlink->h - dtext->h;
    }

    dtext->x &= ~((1 << dtext->hsub) - 1);
    dtext->y &= ~((1 << dtext->vsub) - 1);

    av_dlog(ctx, "n:%d t:%f x:%d y:%d x+w:%d y+h:%d\n",
            (int)dtext->var_values[VAR_N], dtext->var_values[VAR_T],
            dtext->x, dtext->y, dtext->x+dtext->w, dtext->y+dtext->h);

    buf_out = avfilter_ref_buffer(inpicref, ~0);
    if (!buf_out)
        return AVERROR(ENOMEM);

    return ff_start_frame(inlink->dst->outputs[0], buf_out);
}

static int end_frame(AVFilterLink *inlink)
{
    AVFilterLink *outlink = inlink->dst->outputs[0];
    AVFilterBufferRef *picref = inlink->cur_buf;
    DrawTextContext *dtext = inlink->dst->priv;
    int ret;
>>>>>>> df53a4a7

    av_log(ctx, AV_LOG_DEBUG, "n:%d t:%f text_w:%d text_h:%d x:%d y:%d\n",
           (int)dtext->var_values[VAR_N], dtext->var_values[VAR_T],
           (int)dtext->var_values[VAR_TEXT_W], (int)dtext->var_values[VAR_TEXT_H],
           dtext->x, dtext->y);

    dtext->var_values[VAR_N] += 1.0;

    if ((ret = ff_draw_slice(outlink, 0, picref->video->h, 1)) < 0 ||
        (ret = ff_end_frame(outlink)) < 0)
        return ret;
    return 0;
}

AVFilter avfilter_vf_drawtext = {
    .name          = "drawtext",
    .description   = NULL_IF_CONFIG_SMALL("Draw text on top of video frames using libfreetype library."),
    .priv_size     = sizeof(DrawTextContext),
    .init          = init,
    .uninit        = uninit,
    .query_formats = query_formats,

    .inputs    = (const AVFilterPad[]) {{ .name             = "default",
                                          .type             = AVMEDIA_TYPE_VIDEO,
                                          .get_video_buffer = ff_null_get_video_buffer,
                                          .start_frame      = ff_null_start_frame,
                                          .draw_slice       = null_draw_slice,
                                          .end_frame        = end_frame,
                                          .config_props     = config_input,
                                          .min_perms        = AV_PERM_WRITE |
                                                              AV_PERM_READ,
                                          .rej_perms        = AV_PERM_PRESERVE },
                                        { .name = NULL}},
    .outputs   = (const AVFilterPad[]) {{ .name             = "default",
                                          .type             = AVMEDIA_TYPE_VIDEO, },
                                        { .name = NULL}},
    .process_command = command,
};<|MERGE_RESOLUTION|>--- conflicted
+++ resolved
@@ -785,90 +785,18 @@
     return 0;
 }
 
-<<<<<<< HEAD
-static void end_frame(AVFilterLink *inlink)
-=======
-static inline int normalize_double(int *n, double d)
-{
-    int ret = 0;
-
-    if (isnan(d)) {
-        ret = AVERROR(EINVAL);
-    } else if (d > INT_MAX || d < INT_MIN) {
-        *n = d > INT_MAX ? INT_MAX : INT_MIN;
-        ret = AVERROR(EINVAL);
-    } else
-        *n = round(d);
-
-    return ret;
-}
-
-static int start_frame(AVFilterLink *inlink, AVFilterBufferRef *inpicref)
->>>>>>> df53a4a7
+static int end_frame(AVFilterLink *inlink)
 {
     AVFilterContext *ctx = inlink->dst;
     AVFilterLink *outlink = ctx->outputs[0];
     DrawTextContext *dtext = ctx->priv;
-<<<<<<< HEAD
     AVFilterBufferRef *picref = inlink->cur_buf;
+    int ret;
 
     dtext->var_values[VAR_T] = picref->pts == AV_NOPTS_VALUE ?
         NAN : picref->pts * av_q2d(inlink->time_base);
 
     draw_text(ctx, picref, picref->video->w, picref->video->h);
-=======
-    AVFilterBufferRef *buf_out;
-    int ret = 0;
-
-    if ((ret = dtext_prepare_text(ctx)) < 0) {
-        av_log(ctx, AV_LOG_ERROR, "Can't draw text\n");
-        return ret;
-    }
-
-    dtext->var_values[VAR_T] = inpicref->pts == AV_NOPTS_VALUE ?
-        NAN : inpicref->pts * av_q2d(inlink->time_base);
-    dtext->var_values[VAR_X] =
-        av_expr_eval(dtext->x_pexpr, dtext->var_values, &dtext->prng);
-    dtext->var_values[VAR_Y] =
-        av_expr_eval(dtext->y_pexpr, dtext->var_values, &dtext->prng);
-    dtext->var_values[VAR_X] =
-        av_expr_eval(dtext->x_pexpr, dtext->var_values, &dtext->prng);
-
-    dtext->draw = av_expr_eval(dtext->d_pexpr, dtext->var_values, &dtext->prng);
-
-    normalize_double(&dtext->x, dtext->var_values[VAR_X]);
-    normalize_double(&dtext->y, dtext->var_values[VAR_Y]);
-
-    if (dtext->fix_bounds) {
-        if (dtext->x < 0) dtext->x = 0;
-        if (dtext->y < 0) dtext->y = 0;
-        if ((unsigned)dtext->x + (unsigned)dtext->w > inlink->w)
-            dtext->x = inlink->w - dtext->w;
-        if ((unsigned)dtext->y + (unsigned)dtext->h > inlink->h)
-            dtext->y = inlink->h - dtext->h;
-    }
-
-    dtext->x &= ~((1 << dtext->hsub) - 1);
-    dtext->y &= ~((1 << dtext->vsub) - 1);
-
-    av_dlog(ctx, "n:%d t:%f x:%d y:%d x+w:%d y+h:%d\n",
-            (int)dtext->var_values[VAR_N], dtext->var_values[VAR_T],
-            dtext->x, dtext->y, dtext->x+dtext->w, dtext->y+dtext->h);
-
-    buf_out = avfilter_ref_buffer(inpicref, ~0);
-    if (!buf_out)
-        return AVERROR(ENOMEM);
-
-    return ff_start_frame(inlink->dst->outputs[0], buf_out);
-}
-
-static int end_frame(AVFilterLink *inlink)
-{
-    AVFilterLink *outlink = inlink->dst->outputs[0];
-    AVFilterBufferRef *picref = inlink->cur_buf;
-    DrawTextContext *dtext = inlink->dst->priv;
-    int ret;
->>>>>>> df53a4a7
 
     av_log(ctx, AV_LOG_DEBUG, "n:%d t:%f text_w:%d text_h:%d x:%d y:%d\n",
            (int)dtext->var_values[VAR_N], dtext->var_values[VAR_T],
