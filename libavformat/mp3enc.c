/*
 * MP3 muxer
 * Copyright (c) 2003 Fabrice Bellard
 *
 * This file is part of FFmpeg.
 *
 * FFmpeg is free software; you can redistribute it and/or
 * modify it under the terms of the GNU Lesser General Public
 * License as published by the Free Software Foundation; either
 * version 2.1 of the License, or (at your option) any later version.
 *
 * FFmpeg is distributed in the hope that it will be useful,
 * but WITHOUT ANY WARRANTY; without even the implied warranty of
 * MERCHANTABILITY or FITNESS FOR A PARTICULAR PURPOSE.  See the GNU
 * Lesser General Public License for more details.
 *
 * You should have received a copy of the GNU Lesser General Public
 * License along with FFmpeg; if not, write to the Free Software
 * Foundation, Inc., 51 Franklin Street, Fifth Floor, Boston, MA 02110-1301 USA
 */

#include "avformat.h"
#include "avio_internal.h"
#include "id3v1.h"
#include "id3v2.h"
#include "rawenc.h"
#include "libavutil/avstring.h"
#include "libavcodec/mpegaudio.h"
#include "libavcodec/mpegaudiodata.h"
#include "libavcodec/mpegaudiodecheader.h"
#include "libavutil/intreadwrite.h"
#include "libavutil/opt.h"
#include "libavutil/dict.h"
#include "libavutil/avassert.h"

static int id3v1_set_string(AVFormatContext *s, const char *key,
                            uint8_t *buf, int buf_size)
{
    AVDictionaryEntry *tag;
    if ((tag = av_dict_get(s->metadata, key, NULL, 0)))
        av_strlcpy(buf, tag->value, buf_size);
    return !!tag;
}

static int id3v1_create_tag(AVFormatContext *s, uint8_t *buf)
{
    AVDictionaryEntry *tag;
    int i, count = 0;

    memset(buf, 0, ID3v1_TAG_SIZE); /* fail safe */
    buf[0] = 'T';
    buf[1] = 'A';
    buf[2] = 'G';
    /* we knowingly overspecify each tag length by one byte to compensate for the mandatory null byte added by av_strlcpy */
    count += id3v1_set_string(s, "TIT2",    buf +  3, 30 + 1);       //title
    count += id3v1_set_string(s, "TPE1",    buf + 33, 30 + 1);       //author|artist
    count += id3v1_set_string(s, "TALB",    buf + 63, 30 + 1);       //album
    count += id3v1_set_string(s, "TDRL",    buf + 93,  4 + 1);       //date
    count += id3v1_set_string(s, "comment", buf + 97, 30 + 1);
    if ((tag = av_dict_get(s->metadata, "TRCK", NULL, 0))) { //track
        buf[125] = 0;
        buf[126] = atoi(tag->value);
        count++;
    }
    buf[127] = 0xFF; /* default to unknown genre */
    if ((tag = av_dict_get(s->metadata, "TCON", NULL, 0))) { //genre
        for(i = 0; i <= ID3v1_GENRE_MAX; i++) {
            if (!av_strcasecmp(tag->value, ff_id3v1_genre_str[i])) {
                buf[127] = i;
                count++;
                break;
            }
        }
    }
    return count;
}

#define XING_NUM_BAGS 400
#define XING_TOC_SIZE 100
// maximum size of the xing frame: offset/Xing/flags/frames/size/TOC
#define XING_MAX_SIZE (32 + 4 + 4 + 4 + 4 + XING_TOC_SIZE)

typedef struct MP3Context {
    const AVClass *class;
    ID3v2EncContext id3;
    int id3v2_version;
    int write_id3v1;
    int write_xing;

    /* xing header */
    int64_t xing_offset;
    int32_t frames;
    int32_t size;
    uint32_t want;
    uint32_t seen;
    uint32_t pos;
    uint64_t bag[XING_NUM_BAGS];
    int initial_bitrate;
    int has_variable_bitrate;

    /* index of the audio stream */
    int audio_stream_idx;
    /* number of attached pictures we still need to write */
    int pics_to_write;

    /* audio packets are queued here until we get all the attached pictures */
    AVPacketList *queue, *queue_end;
} MP3Context;

static const uint8_t xing_offtbl[2][2] = {{32, 17}, {17, 9}};

/*
 * Write an empty XING header and initialize respective data.
 */
static int mp3_write_xing(AVFormatContext *s)
{
    MP3Context       *mp3 = s->priv_data;
    AVCodecContext *codec = s->streams[mp3->audio_stream_idx]->codec;
    int              bitrate_idx;
    int              best_bitrate_idx = -1;
    int              best_bitrate_error= INT_MAX;
    int              xing_offset;
    int32_t          header, mask;
    MPADecodeHeader  c;
    int              srate_idx, ver = 0, i, channels;
    int              needed;
    const char      *vendor = (codec->flags & CODEC_FLAG_BITEXACT) ? "Lavf" : LIBAVFORMAT_IDENT;

<<<<<<< HEAD
    if (!s->pb->seekable)
        return 0;
=======
    if (!s->pb->seekable || !mp3->write_xing)
        return;
>>>>>>> f9cc6883

    for (i = 0; i < FF_ARRAY_ELEMS(avpriv_mpa_freq_tab); i++) {
        const uint16_t base_freq = avpriv_mpa_freq_tab[i];

        if      (codec->sample_rate == base_freq)     ver = 0x3; // MPEG 1
        else if (codec->sample_rate == base_freq / 2) ver = 0x2; // MPEG 2
        else if (codec->sample_rate == base_freq / 4) ver = 0x0; // MPEG 2.5
        else continue;

        srate_idx = i;
        break;
    }
    if (i == FF_ARRAY_ELEMS(avpriv_mpa_freq_tab)) {
        av_log(s, AV_LOG_WARNING, "Unsupported sample rate, not writing Xing header.\n");
        return -1;
    }

    switch (codec->channels) {
    case 1:  channels = MPA_MONO;                                          break;
    case 2:  channels = MPA_STEREO;                                        break;
    default: av_log(s, AV_LOG_WARNING, "Unsupported number of channels, "
                    "not writing Xing header.\n");
             return -1;
    }

    /* dummy MPEG audio header */
    header  =  0xffU                                 << 24; // sync
    header |= (0x7 << 5 | ver << 3 | 0x1 << 1 | 0x1) << 16; // sync/audio-version/layer 3/no crc*/
    header |= (srate_idx << 2) <<  8;
    header |= channels << 6;

    for (bitrate_idx=1; bitrate_idx<15; bitrate_idx++) {
        int error;
        avpriv_mpegaudio_decode_header(&c, header | (bitrate_idx << (4+8)));
        error= FFABS(c.bit_rate - codec->bit_rate);
        if(error < best_bitrate_error){
            best_bitrate_error= error;
            best_bitrate_idx  = bitrate_idx;
        }
    }
    av_assert0(best_bitrate_idx >= 0);

    for (bitrate_idx= best_bitrate_idx;; bitrate_idx++) {
        if (15 == bitrate_idx)
            return -1;
        mask = bitrate_idx << (4+8);
        header |= mask;
        avpriv_mpegaudio_decode_header(&c, header);
        xing_offset=xing_offtbl[c.lsf == 1][c.nb_channels == 1];
        needed = 4              // header
               + xing_offset
               + 4              // xing tag
               + 4              // frames/size/toc flags
               + 4              // frames
               + 4              // size
               + XING_TOC_SIZE   // toc
               + 24
               ;

        if (needed <= c.frame_size)
            break;
        header &= ~mask;
    }

    avio_wb32(s->pb, header);

    ffio_fill(s->pb, 0, xing_offset);
    mp3->xing_offset = avio_tell(s->pb);
    ffio_wfourcc(s->pb, "Xing");
    avio_wb32(s->pb, 0x01 | 0x02 | 0x04);  // frames / size / TOC

    mp3->size = c.frame_size;
    mp3->want=1;
    mp3->seen=0;
    mp3->pos=0;

    avio_wb32(s->pb, 0);  // frames
    avio_wb32(s->pb, 0);  // size

    // toc
    for (i = 0; i < XING_TOC_SIZE; ++i)
        avio_w8(s->pb, (uint8_t)(255 * i / XING_TOC_SIZE));

    for (i = 0; i < strlen(vendor); ++i)
        avio_w8(s->pb, vendor[i]);
    for (; i < 21; ++i)
        avio_w8(s->pb, 0);
    avio_wb24(s->pb, FFMAX(codec->delay - 528 - 1, 0)<<12);

    ffio_fill(s->pb, 0, c.frame_size - needed);

    return 0;
}

/*
 * Add a frame to XING data.
 * Following lame's "VbrTag.c".
 */
static void mp3_xing_add_frame(MP3Context *mp3, AVPacket *pkt)
{
    int i;

    mp3->frames++;
    mp3->seen++;
    mp3->size += pkt->size;

    if (mp3->want == mp3->seen) {
        mp3->bag[mp3->pos] = mp3->size;

        if (XING_NUM_BAGS == ++mp3->pos) {
            /* shrink table to half size by throwing away each second bag. */
            for (i = 1; i < XING_NUM_BAGS; i += 2)
                mp3->bag[i >> 1] = mp3->bag[i];

            /* double wanted amount per bag. */
            mp3->want *= 2;
            /* adjust current position to half of table size. */
            mp3->pos = XING_NUM_BAGS / 2;
        }

        mp3->seen = 0;
    }
}

static int mp3_write_audio_packet(AVFormatContext *s, AVPacket *pkt)
{
    MP3Context  *mp3 = s->priv_data;

    if (pkt->data && pkt->size >= 4) {
        MPADecodeHeader c;
        int av_unused base;
        uint32_t head = AV_RB32(pkt->data);

        if (ff_mpa_check_header(head) < 0) {
            av_log(s, AV_LOG_WARNING, "Audio packet of size %d (starting with %08X...) "
                   "is invalid, writing it anyway.\n", pkt->size, head);
            return ff_raw_write_packet(s, pkt);
        }
        avpriv_mpegaudio_decode_header(&c, head);

        if (!mp3->initial_bitrate)
            mp3->initial_bitrate = c.bit_rate;
        if ((c.bit_rate == 0) || (mp3->initial_bitrate != c.bit_rate))
            mp3->has_variable_bitrate = 1;

#ifdef FILTER_VBR_HEADERS
        /* filter out XING and INFO headers. */
        base = 4 + xing_offtbl[c.lsf == 1][c.nb_channels == 1];

        if (base + 4 <= pkt->size) {
            uint32_t v = AV_RB32(pkt->data + base);

            if (MKBETAG('X','i','n','g') == v || MKBETAG('I','n','f','o') == v)
                return 0;
        }

        /* filter out VBRI headers. */
        base = 4 + 32;

        if (base + 4 <= pkt->size && MKBETAG('V','B','R','I') == AV_RB32(pkt->data + base))
            return 0;
#endif

        if (mp3->xing_offset)
            mp3_xing_add_frame(mp3, pkt);
    }

    return ff_raw_write_packet(s, pkt);
}

static int mp3_queue_flush(AVFormatContext *s)
{
    MP3Context *mp3 = s->priv_data;
    AVPacketList *pktl;
    int ret = 0, write = 1;

    ff_id3v2_finish(&mp3->id3, s->pb);
    mp3_write_xing(s);

    while ((pktl = mp3->queue)) {
        if (write && (ret = mp3_write_audio_packet(s, &pktl->pkt)) < 0)
            write = 0;
        av_free_packet(&pktl->pkt);
        mp3->queue = pktl->next;
        av_freep(&pktl);
    }
    mp3->queue_end = NULL;
    return ret;
}

static void mp3_update_xing(AVFormatContext *s)
{
    MP3Context  *mp3 = s->priv_data;
    int i;

    /* replace "Xing" identification string with "Info" for CBR files. */
    if (!mp3->has_variable_bitrate) {
        avio_seek(s->pb, mp3->xing_offset, SEEK_SET);
        ffio_wfourcc(s->pb, "Info");
    }

    avio_seek(s->pb, mp3->xing_offset + 8, SEEK_SET);
    avio_wb32(s->pb, mp3->frames);
    avio_wb32(s->pb, mp3->size);

    avio_w8(s->pb, 0);  // first toc entry has to be zero.

    for (i = 1; i < XING_TOC_SIZE; ++i) {
        int j = i * mp3->pos / XING_TOC_SIZE;
        int seek_point = 256LL * mp3->bag[j] / mp3->size;
        avio_w8(s->pb, FFMIN(seek_point, 255));
    }

    avio_seek(s->pb, 0, SEEK_END);
}

static int mp3_write_trailer(struct AVFormatContext *s)
{
    uint8_t buf[ID3v1_TAG_SIZE];
    MP3Context *mp3 = s->priv_data;

    if (mp3->pics_to_write) {
        av_log(s, AV_LOG_WARNING, "No packets were sent for some of the "
               "attached pictures.\n");
        mp3_queue_flush(s);
    }

    /* write the id3v1 tag */
    if (mp3->write_id3v1 && id3v1_create_tag(s, buf) > 0) {
        avio_write(s->pb, buf, ID3v1_TAG_SIZE);
    }

    if (mp3->xing_offset)
        mp3_update_xing(s);

    return 0;
}

static int query_codec(enum AVCodecID id, int std_compliance)
{
    const CodecMime *cm= ff_id3v2_mime_tags;
    while(cm->id != AV_CODEC_ID_NONE) {
        if(id == cm->id)
            return MKTAG('A', 'P', 'I', 'C');
        cm++;
    }
    return -1;
}

#if CONFIG_MP2_MUXER
AVOutputFormat ff_mp2_muxer = {
    .name              = "mp2",
    .long_name         = NULL_IF_CONFIG_SMALL("MP2 (MPEG audio layer 2)"),
    .mime_type         = "audio/x-mpeg",
    .extensions        = "mp2,m2a,mpa",
    .audio_codec       = AV_CODEC_ID_MP2,
    .video_codec       = AV_CODEC_ID_NONE,
    .write_packet      = ff_raw_write_packet,
    .flags             = AVFMT_NOTIMESTAMPS,
};
#endif

#if CONFIG_MP3_MUXER

static const AVOption options[] = {
    { "id3v2_version", "Select ID3v2 version to write. Currently 3 and 4 are supported.",
      offsetof(MP3Context, id3v2_version), AV_OPT_TYPE_INT, {.i64 = 4}, 3, 4, AV_OPT_FLAG_ENCODING_PARAM},
    { "write_id3v1", "Enable ID3v1 writing. ID3v1 tags are written in UTF-8 which may not be supported by most software.",
      offsetof(MP3Context, write_id3v1), AV_OPT_TYPE_INT, {.i64 = 0}, 0, 1, AV_OPT_FLAG_ENCODING_PARAM},
    { "write_xing",  "Write the Xing header containing file duration.",
      offsetof(MP3Context, write_xing),  AV_OPT_TYPE_INT, {.i64 = 1}, 0, 1, AV_OPT_FLAG_ENCODING_PARAM},
    { NULL },
};

static const AVClass mp3_muxer_class = {
    .class_name     = "MP3 muxer",
    .item_name      = av_default_item_name,
    .option         = options,
    .version        = LIBAVUTIL_VERSION_INT,
};

static int mp3_write_packet(AVFormatContext *s, AVPacket *pkt)
{
    MP3Context *mp3 = s->priv_data;

    if (pkt->stream_index == mp3->audio_stream_idx) {
        if (mp3->pics_to_write) {
            /* buffer audio packets until we get all the pictures */
            AVPacketList *pktl = av_mallocz(sizeof(*pktl));
            if (!pktl)
                return AVERROR(ENOMEM);

            pktl->pkt     = *pkt;
            pktl->pkt.buf = av_buffer_ref(pkt->buf);
            if (!pktl->pkt.buf) {
                av_freep(&pktl);
                return AVERROR(ENOMEM);
            }

            if (mp3->queue_end)
                mp3->queue_end->next = pktl;
            else
                mp3->queue = pktl;
            mp3->queue_end = pktl;
        } else
            return mp3_write_audio_packet(s, pkt);
    } else {
        int ret;

        /* warn only once for each stream */
        if (s->streams[pkt->stream_index]->nb_frames == 1) {
            av_log(s, AV_LOG_WARNING, "Got more than one picture in stream %d,"
                   " ignoring.\n", pkt->stream_index);
        }
        if (!mp3->pics_to_write || s->streams[pkt->stream_index]->nb_frames >= 1)
            return 0;

        if ((ret = ff_id3v2_write_apic(s, &mp3->id3, pkt)) < 0)
            return ret;
        mp3->pics_to_write--;

        /* flush the buffered audio packets */
        if (!mp3->pics_to_write &&
            (ret = mp3_queue_flush(s)) < 0)
            return ret;
    }

    return 0;
}

/**
 * Write an ID3v2 header at beginning of stream
 */

static int mp3_write_header(struct AVFormatContext *s)
{
    MP3Context  *mp3 = s->priv_data;
    int ret, i;

    /* check the streams -- we want exactly one audio and arbitrary number of
     * video (attached pictures) */
    mp3->audio_stream_idx = -1;
    for (i = 0; i < s->nb_streams; i++) {
        AVStream *st = s->streams[i];
        if (st->codec->codec_type == AVMEDIA_TYPE_AUDIO) {
            if (mp3->audio_stream_idx >= 0 || st->codec->codec_id != AV_CODEC_ID_MP3) {
                av_log(s, AV_LOG_ERROR, "Invalid audio stream. Exactly one MP3 "
                       "audio stream is required.\n");
                return AVERROR(EINVAL);
            }
            mp3->audio_stream_idx = i;
        } else if (st->codec->codec_type != AVMEDIA_TYPE_VIDEO) {
            av_log(s, AV_LOG_ERROR, "Only audio streams and pictures are allowed in MP3.\n");
            return AVERROR(EINVAL);
        }
    }
    if (mp3->audio_stream_idx < 0) {
        av_log(s, AV_LOG_ERROR, "No audio stream present.\n");
        return AVERROR(EINVAL);
    }
    mp3->pics_to_write = s->nb_streams - 1;

    ff_id3v2_start(&mp3->id3, s->pb, mp3->id3v2_version, ID3v2_DEFAULT_MAGIC);
    ret = ff_id3v2_write_metadata(s, &mp3->id3);
    if (ret < 0)
        return ret;

    if (!mp3->pics_to_write) {
        ff_id3v2_finish(&mp3->id3, s->pb);
        mp3_write_xing(s);
    }

    return 0;
}

AVOutputFormat ff_mp3_muxer = {
    .name              = "mp3",
    .long_name         = NULL_IF_CONFIG_SMALL("MP3 (MPEG audio layer 3)"),
    .mime_type         = "audio/x-mpeg",
    .extensions        = "mp3",
    .priv_data_size    = sizeof(MP3Context),
    .audio_codec       = AV_CODEC_ID_MP3,
    .video_codec       = AV_CODEC_ID_PNG,
    .write_header      = mp3_write_header,
    .write_packet      = mp3_write_packet,
    .write_trailer     = mp3_write_trailer,
    .query_codec       = query_codec,
    .flags             = AVFMT_NOTIMESTAMPS,
    .priv_class        = &mp3_muxer_class,
};
#endif<|MERGE_RESOLUTION|>--- conflicted
+++ resolved
@@ -126,13 +126,8 @@
     int              needed;
     const char      *vendor = (codec->flags & CODEC_FLAG_BITEXACT) ? "Lavf" : LIBAVFORMAT_IDENT;
 
-<<<<<<< HEAD
-    if (!s->pb->seekable)
+    if (!s->pb->seekable || !mp3->write_xing)
         return 0;
-=======
-    if (!s->pb->seekable || !mp3->write_xing)
-        return;
->>>>>>> f9cc6883
 
     for (i = 0; i < FF_ARRAY_ELEMS(avpriv_mpa_freq_tab); i++) {
         const uint16_t base_freq = avpriv_mpa_freq_tab[i];
