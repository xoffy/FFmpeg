--- conflicted
+++ resolved
@@ -144,13 +144,8 @@
     smk->pad = avio_rl32(pb);
     /* setup data */
     if(smk->frames > 0xFFFFFF) {
-<<<<<<< HEAD
-        av_log(s, AV_LOG_ERROR, "Too many frames: %i\n", smk->frames);
+        av_log(s, AV_LOG_ERROR, "Too many frames: %"PRIu32"\n", smk->frames);
         return AVERROR_INVALIDDATA;
-=======
-        av_log(s, AV_LOG_ERROR, "Too many frames: %"PRIu32"\n", smk->frames);
-        return -1;
->>>>>>> d92024f1
     }
     smk->frm_size = av_malloc_array(smk->frames, sizeof(*smk->frm_size));
     smk->frm_flags = av_malloc(smk->frames);
@@ -227,24 +222,13 @@
 
 
     /* load trees to extradata, they will be unpacked by decoder */
-<<<<<<< HEAD
     if(ff_alloc_extradata(st->codec, smk->treesize + 16)){
-        av_log(s, AV_LOG_ERROR, "Cannot allocate %i bytes of extradata\n", smk->treesize + 16);
+        av_log(s, AV_LOG_ERROR,
+               "Cannot allocate %"PRIu32" bytes of extradata\n",
+               smk->treesize + 16);
         av_freep(&smk->frm_size);
         av_freep(&smk->frm_flags);
         return AVERROR(ENOMEM);
-=======
-    st->codec->extradata = av_mallocz(smk->treesize + 16 +
-                                      FF_INPUT_BUFFER_PADDING_SIZE);
-    st->codec->extradata_size = smk->treesize + 16;
-    if(!st->codec->extradata){
-        av_log(s, AV_LOG_ERROR,
-               "Cannot allocate %"PRIu32" bytes of extradata\n",
-               smk->treesize + 16);
-        av_free(smk->frm_size);
-        av_free(smk->frm_flags);
-        return -1;
->>>>>>> d92024f1
     }
     ret = avio_read(pb, st->codec->extradata + 16, st->codec->extradata_size - 16);
     if(ret != st->codec->extradata_size - 16){
