--- conflicted
+++ resolved
@@ -124,49 +124,6 @@
     c->out = dst + cnt;
 }
 
-<<<<<<< HEAD
-static inline void memcpy_backptr(uint8_t *dst, int back, int cnt)
-{
-    const uint8_t *src = &dst[-back];
-    if (back <= 1) {
-        memset(dst, *src, cnt);
-    } else {
-        if (cnt >= 4) {
-            AV_COPY16U(dst,     src);
-            AV_COPY16U(dst + 2, src + 2);
-            src += 4;
-            dst += 4;
-            cnt -= 4;
-        }
-        if (cnt >= 8) {
-            AV_COPY16U(dst,     src);
-            AV_COPY16U(dst + 2, src + 2);
-            AV_COPY16U(dst + 4, src + 4);
-            AV_COPY16U(dst + 6, src + 6);
-            src += 8;
-            dst += 8;
-            cnt -= 8;
-        }
-        if (cnt > 0) {
-            int blocklen = back;
-            while (cnt > blocklen) {
-                memcpy(dst, src, blocklen);
-                dst       += blocklen;
-                cnt       -= blocklen;
-                blocklen <<= 1;
-            }
-            memcpy(dst, src, cnt);
-        }
-    }
-}
-
-void av_memcpy_backptr(uint8_t *dst, int back, int cnt)
-{
-    memcpy_backptr(dst, back, cnt);
-}
-
-=======
->>>>>>> 2a91ada8
 int av_lzo1x_decode(void *out, int *outlen, const void *in, int *inlen)
 {
     int state = 0;
