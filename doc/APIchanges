--- conflicted
+++ resolved
@@ -15,14 +15,10 @@
 
 API changes, most recent first:
 
-<<<<<<< HEAD
+2016-xx-xx - xxxxxxx / 0c4468d - lavu 55.26.100 / 55.12.0 - opt.h
+  Add av_stereo3d_type_name() and av_stereo3d_from_name().
+
 2016-06-22 - xxxxxxx - lavu 55.25.100 - hwcontext_dxva2.h
-=======
-2016-xx-xx - xxxxxxx - lavu 55.12.0 - opt.h
-  Add av_stereo3d_type_name() and av_stereo3d_from_name().
-
-2016-xx-xx - xxxxxxx - lavu 55.11.0 - hwcontext_dxva2.h
->>>>>>> 0c4468dc
   Add new installed header with DXVA2-specific hwcontext definitions.
 
 2016-04-27 - fb91871 - lavu 55.23.100 - log.h
